--- conflicted
+++ resolved
@@ -242,11 +242,7 @@
       "component": {
         "type": "git",
         "git": {
-<<<<<<< HEAD
-          "commitHash": "174de7d086a768cba29374a56a7461eff87cfdb3",
-=======
           "commitHash": "237926eab41de21fb9addc4b03b751fd6a3343ec",
->>>>>>> f649f917
           "repositoryUrl": "https://github.com/onnx/onnx"
         },
         "comments": "git submodule at cmake/external/onnx"
