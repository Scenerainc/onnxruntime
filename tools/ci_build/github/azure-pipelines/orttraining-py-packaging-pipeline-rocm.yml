--- conflicted
+++ resolved
@@ -14,31 +14,6 @@
   - template: stages/jobs/rocm-jobs.yml
     parameters:
       PythonVersion: '3.8'
-<<<<<<< HEAD
-      RocmVersion: '5.4.2'
-  - template: stages/jobs/rocm-jobs.yml
-    parameters:
-      PythonVersion: '3.9'
-      RocmVersion: '5.4.2'
-  - template: stages/jobs/rocm-jobs.yml
-    parameters:
-      PythonVersion: '3.10'
-      RocmVersion: '5.4.2'
-  - template: stages/jobs/rocm-jobs.yml
-    parameters:
-      PythonVersion: '3.8'
-      RocmVersion: '5.5'
-  - template: stages/jobs/rocm-jobs.yml
-    parameters:
-      PythonVersion: '3.9'
-      RocmVersion: '5.5'
-  - template: stages/jobs/rocm-jobs.yml
-    parameters:
-      PythonVersion: '3.10'
-      RocmVersion: '5.5'
-  - template: stages/jobs/rocm-jobs.yml
-    parameters:
-      PythonVersion: '3.8'
       RocmVersion: '5.6'
   - template: stages/jobs/rocm-jobs.yml
     parameters:
@@ -49,30 +24,18 @@
       PythonVersion: '3.10'
       RocmVersion: '5.6'
   - template: stages/jobs/rocm-jobs.yml
-=======
-      RocmVersion: '5.6'
-  - template: templates/rocm.yml
-    parameters:
-      PythonVersion: '3.9'
-      RocmVersion: '5.6'
-  - template: templates/rocm.yml
-    parameters:
-      PythonVersion: '3.10'
-      RocmVersion: '5.6'
-  - template: templates/rocm.yml
     parameters:
       PythonVersion: '3.8'
       RocmVersion: '5.7'
-  - template: templates/rocm.yml
+  - template: stages/jobs/rocm-jobs.yml
     parameters:
       PythonVersion: '3.9'
       RocmVersion: '5.7'
-  - template: templates/rocm.yml
+  - template: stages/jobs/rocm-jobs.yml
     parameters:
       PythonVersion: '3.10'
       RocmVersion: '5.7'
-  - template: templates/rocm.yml
->>>>>>> 905faea3
+  - template: stages/jobs/rocm-jobs.yml
     parameters:
       PythonVersion: '3.8'
       RocmVersion: '5.7'
