--- conflicted
+++ resolved
@@ -942,11 +942,7 @@
 
             if concat is None:
                 logger.debug("fuse_rotary_attention: failed to trace the concat node from reshape_q")
-<<<<<<< HEAD
-                return
-=======
                 return None
->>>>>>> 6e4516ce
 
             # The shape is a tensor like [?, ?, num_heads, head_size]
             num_head_constant_node = self.model.get_constant_value(concat.input[2])
@@ -954,11 +950,7 @@
 
             if num_head_constant_node is None or head_size_constant_node is None:
                 logger.debug("fuse_rotary_attention: failed to get constant nodes of num_heads or head_size")
-<<<<<<< HEAD
-                return
-=======
                 return None
->>>>>>> 6e4516ce
 
             num_head_value = num_head_constant_node[0]
             head_size_value = head_size_constant_node[0]
