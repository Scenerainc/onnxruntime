# -------------------------------------------------------------------------
# Copyright (c) Microsoft Corporation. All rights reserved.
# Licensed under the MIT License. See License.txt in the project root for
# license information.
# --------------------------------------------------------------------------
import os
import onnx
import onnx.numpy_helper
import struct
import logging
import numpy as np

from pathlib import Path

from onnx import onnx_pb as onnx_proto
from onnxruntime import SessionOptions, InferenceSession, GraphOptimizationLevel

from .quant_utils import QuantizationMode, QuantizedValueType, QuantizedInitializer, QuantizedValue
from .quant_utils import find_by_name, get_elem_index, get_mul_node, generate_identified_filename, attribute_to_kwarg
from .quant_utils import QuantType, QuantFormat

from .registry import QLinearOpsRegistry, IntegerOpsRegistry

from .onnx_model import ONNXModel
from .onnx_quantizer import ONNXQuantizer
from .qdq_quantizer import QDQQuantizer
from .calibrate import CalibrationDataReader, create_calibrator


def optimize_model(model_path: Path):
    '''
        Generate model that applies graph optimization (constant folding,etc.)
        parameter model_path: path to the original onnx model
        return: optimized onnx model
    '''
    opt_model_path = generate_identified_filename(model_path, "-opt")
    sess_option = SessionOptions()
    sess_option.optimized_model_filepath = opt_model_path.as_posix()
    sess_option.graph_optimization_level = GraphOptimizationLevel.ORT_ENABLE_BASIC
    _ = InferenceSession(model_path.as_posix(), sess_option, providers=['CPUExecutionProvider'])
    optimized_model = onnx.load(opt_model_path.as_posix())
    return optimized_model


def load_model(model_path: Path, optimize=True):
    if optimize:
        #optimize the original model
        onnx_model = ONNXModel(optimize_model(Path(model_path)))
        # to support GEMM
        onnx_model.replace_gemm_with_matmul()
        return onnx_model.model

    return onnx.load(Path(model_path))


def quantize(model,
             per_channel=False,
             nbits=8,
             quantization_mode=QuantizationMode.IntegerOps,
             static=False,
             force_fusions=False,
             symmetric_activation=False,
             symmetric_weight=False,
             quantization_params=None,
             nodes_to_quantize=None,
             nodes_to_exclude=None,
             op_types_to_quantize=[]):
    '''
        Given an onnx model, create a quantized onnx model and save it into a file
    :param model: ModelProto to quantize
    :param per_channel: quantize weights per channel
    :param nbits: number of bits to represent quantized data. Currently only supporting 8-bit types
    :param quantization_mode: Can be one of the QuantizationMode types.
        IntegerOps:
            the function will use integer ops. Only ConvInteger and MatMulInteger ops are supported now.
        QLinearOps:
            the function will use QLinear ops. Only QLinearConv and QLinearMatMul ops are supported now.
    :param static:
        True: The inputs/activations are quantized using static scale and zero point values
              specified through quantization_params.
        False: The inputs/activations are quantized using dynamic scale and zero point values
               computed while running the model.
    :param symmetric_activation:
        True: activations are quantized into signed integers.
        False: activations are quantized into unsigned integers.
    :param symmetric_weight:
        True: weights are quantized into signed integers.
        False: weights are quantized into unsigned integers.
    :param quantization_params:
        Dictionary to specify the zero point and scale values for inputs to conv and matmul nodes.
        Should be specified when static is set to True.
        The quantization_params should be specified in the following format:
            {
                "input_name": [zero_point, scale]
            }.
        zero_point should be of type np.uint8 and scale should be of type np.float32.
        example:
            {
                'resnet_model/Relu_1:0': [np.uint8(0), np.float32(0.019539741799235344)],
                'resnet_model/Relu_2:0': [np.uint8(0), np.float32(0.011359662748873234)]
            }
    :param nodes_to_quantize:
        List of nodes names to quantize. When this list is not None only the nodes in this list
        are quantized.
        example:
        [
            'Conv__224',
            'Conv__252'
        ]
    :param nodes_to_exclude:
        List of nodes names to exclude. The nodes in this list will be excluded from quantization
        when it is not None.
    :param op_types_to_quantize: specify the types of operators to quantize, like ['Conv'] to quantize Conv only. It quantizes all supported operators by default.
    :return: ModelProto with quantization
    '''
    logging.warning("onnxruntime.quantization.quantize is deprecated.\n\
         Please use quantize_static for static quantization, quantize_dynamic for dynamic quantization.")
    if nbits == 8 or nbits == 7:
        mode = quantization_mode
        copy_model = onnx_proto.ModelProto()
        copy_model.CopyFrom(model)

        if not op_types_to_quantize or len(op_types_to_quantize) == 0:
            op_types_to_quantize = list(QLinearOpsRegistry.keys()) if static else list(IntegerOpsRegistry.keys())

<<<<<<< HEAD
        quantizer = ONNXQuantizer(copy_model, per_channel, nbits == 7, mode, static, weight_qType, input_qType,
                                  quantization_params, nodes_to_quantize, nodes_to_exclude, op_types_to_quantize)
=======
        quantizer = ONNXQuantizer(copy_model, per_channel, nbits == 7, mode, static, symmetric_weight,
                                  symmetric_activation, quantization_params, nodes_to_quantize, nodes_to_exclude,
                                  op_types_to_quantize)
>>>>>>> f649f917

        quantizer.quantize_model()
        return quantizer.model.model
    else:
        raise ValueError('Only 8 and 7 bit quantization is currently supported')


def quantize_static(model_input,
                    model_output,
                    calibration_data_reader: CalibrationDataReader,
                    quant_format=QuantFormat.QOperator,
                    op_types_to_quantize=[],
                    per_channel=False,
                    reduce_range=False,
                    activation_type=QuantType.QUInt8,
                    weight_type=QuantType.QUInt8,
                    nodes_to_quantize=[],
                    nodes_to_exclude=[],
                    optimize_model=True,
                    use_external_data_format=False):
    '''
        Given an onnx model and calibration data reader, create a quantized onnx model and save it into a file
    :param model_input: file path of model to quantize
    :param model_output: file path of quantized model
    :param calibration_data_reader: a calibration data reader. It enumerates calibration data and generates inputs for the original model.
    :param quant_format: QuantFormat{QOperator, QDQ}.
        QOperator format quantizes the model with quantized operators directly.
        QDQ format quantize the model by inserting QuantizeLinear/DeQuantizeLinear on the tensor.
    :param op_types_to_quantize: specify the types of operators to quantize, like ['Conv'] to quantize Conv only. It quantizes all supported operators by default.
    :param op_types: operators to quantize
    :param per_channel: quantize weights per channel
    :param reduce_range: quantize weights with 7-bits. It may improve the accuracy for some models running on non-VNNI machine, especially for per-channel mode
    :param activation_type: quantization data type of activation
    :param weight_type: quantization data type of weight
    :param nodes_to_quantize:
        List of nodes names to quantize. When this list is not None only the nodes in this list
        are quantized.
        example:
        [
            'Conv__224',
            'Conv__252'
        ]
    :param nodes_to_exclude:
        List of nodes names to exclude. The nodes in this list will be excluded from quantization
        when it is not None.
    :param optimize_model: optimize model before quantization.
    :parma use_external_data_format: option used for large size (>2GB) model. Set to False by default. 
    '''

    if activation_type != QuantType.QUInt8:
        raise ValueError("Static quantization only support uint8 for activation now.")

    mode = QuantizationMode.QLinearOps

    if not op_types_to_quantize or len(op_types_to_quantize) == 0:
        op_types_to_quantize = list(QLinearOpsRegistry.keys())

    model = load_model(Path(model_input), optimize_model)

<<<<<<< HEAD
    quantization_params_dict = calibrate(model, calibration_data_reader, op_types_to_quantize, nodes_to_quantize,
                                         nodes_to_exclude)

    quantizer = ONNXQuantizer(
        model,
        per_channel,
        reduce_range,
        mode,
        True,  # static
        weight_qType,
        input_qType,
        quantization_params_dict,
        nodes_to_quantize,
        nodes_to_exclude,
        op_types_to_quantize)
=======
    calibrator = create_calibrator(model, op_types_to_quantize)
    calibrator.collect_data(calibration_data_reader)
    tensors_range = calibrator.compute_range()

    if quant_format is QuantFormat.QOperator:
        quantizer = ONNXQuantizer(
            model,
            per_channel,
            reduce_range,
            mode,
            True,  # static
            weight_type,
            activation_type,
            tensors_range,
            nodes_to_quantize,
            nodes_to_exclude,
            op_types_to_quantize)
    else:
        quantizer = QDQQuantizer(
            model,
            per_channel,
            reduce_range,
            mode,
            True,  # static
            weight_type,
            activation_type,
            tensors_range,
            nodes_to_quantize,
            nodes_to_exclude,
            op_types_to_quantize)
>>>>>>> f649f917

    quantizer.quantize_model()
    quantizer.model.save_model_to_file(model_output, use_external_data_format)


def quantize_dynamic(model_input: Path,
                     model_output: Path,
                     op_types_to_quantize=[],
                     per_channel=False,
                     reduce_range=False,
                     activation_type=QuantType.QUInt8,
                     weight_type=QuantType.QUInt8,
                     nodes_to_quantize=[],
                     nodes_to_exclude=[],
                     optimize_model=True,
                     use_external_data_format=False):
    '''
        Given an onnx model, create a quantized onnx model and save it into a file
    :param model_input: file path of model to quantize
    :param model_output: file path of quantized model
    :param op_types_to_quantize: specify the types of operators to quantize, like ['Conv'] to quantize Conv only. It quantizes all supported operators by default
    :param per_channel: quantize weights per channel
    :param reduce_range: quantize weights with 7-bits. It may improve the accuracy for some models running on non-VNNI machine, especially for per-channel mode
    :param nbits: number of bits to represent quantized data. Currently only supporting 8-bit types
    :param activation_type: quantization data type of activation
    :param weight_type: quantization data type of weight
    :param nodes_to_quantize:
        List of nodes names to quantize. When this list is not None only the nodes in this list
        are quantized.
        example:
        [
            'Conv__224',
            'Conv__252'
        ]
    :param nodes_to_exclude:
        List of nodes names to exclude. The nodes in this list will be excluded from quantization
        when it is not None.
    :parma use_external_data_format: option used for large size (>2GB) model. Set to False by default. 
    '''

    mode = QuantizationMode.IntegerOps

    if not op_types_to_quantize or len(op_types_to_quantize) == 0:
        op_types_to_quantize = list(IntegerOpsRegistry.keys())

    model = load_model(Path(model_input), optimize_model)
    quantizer = ONNXQuantizer(
        model,
        per_channel,
        reduce_range,
        mode,
        False,  #static
        weight_type,
        activation_type,
        None,
        nodes_to_quantize,
        nodes_to_exclude,
        op_types_to_quantize)

    quantizer.quantize_model()
    quantizer.model.save_model_to_file(model_output, use_external_data_format)


def quantize_qat(model_input: Path,
                 model_output: Path,
                 op_types_to_quantize=[],
                 per_channel=False,
                 reduce_range=False,
                 activation_type=QuantType.QUInt8,
                 weight_type=QuantType.QUInt8,
                 nodes_to_quantize=[],
                 nodes_to_exclude=[],
                 use_external_data_format=False):
    '''
        Given a quantize-aware traning onnx model, create a quantized onnx model and save it into a file
    :param model_input: file path of model to quantize
    :param model_output: file path of quantized model
    :param op_types_to_quantize: specify the types of operators to quantize, like ['Conv'] to quantize Conv only. It quantizes all supported operators by default
    :param per_channel: quantize weights per channel
    :param reduce_range: quantize weights with 7-bits. It may improve the accuracy for some models running on non-VNNI machine, especially for per-channel mode
    :param activation_type: quantization data type of activation
    :param nodes_to_quantize:
        List of nodes names to quantize. When this list is not None only the nodes in this list
        are quantized.
        example:
        [
            'Conv__224',
            'Conv__252'
        ]
    :param nodes_to_exclude:
        List of nodes names to exclude. The nodes in this list will be excluded from quantization
        when it is not None.
    :parma use_external_data_format: option used for large size (>2GB) model. Set to False by default. 
    '''

    mode = QuantizationMode.IntegerOps

    #optimize the original model
    optimized_model = optimize_model(Path(model_input))

    if not op_types_to_quantize or len(op_types_to_quantize) == 0:
        op_types_to_quantize = list(IntegerOpsRegistry.keys())

    quantizer = ONNXQuantizer(
        optimized_model,
        per_channel,
        reduce_range,
        mode,
        False,  #static
        weight_type,
        activation_type,
        None,
        nodes_to_quantize,
        nodes_to_exclude,
        op_types_to_quantize)

    quantizer.quantize_model()
    quantizer.model.save_model_to_file(model_output, use_external_data_format)<|MERGE_RESOLUTION|>--- conflicted
+++ resolved
@@ -123,14 +123,9 @@
         if not op_types_to_quantize or len(op_types_to_quantize) == 0:
             op_types_to_quantize = list(QLinearOpsRegistry.keys()) if static else list(IntegerOpsRegistry.keys())
 
-<<<<<<< HEAD
-        quantizer = ONNXQuantizer(copy_model, per_channel, nbits == 7, mode, static, weight_qType, input_qType,
-                                  quantization_params, nodes_to_quantize, nodes_to_exclude, op_types_to_quantize)
-=======
         quantizer = ONNXQuantizer(copy_model, per_channel, nbits == 7, mode, static, symmetric_weight,
                                   symmetric_activation, quantization_params, nodes_to_quantize, nodes_to_exclude,
                                   op_types_to_quantize)
->>>>>>> f649f917
 
         quantizer.quantize_model()
         return quantizer.model.model
@@ -190,23 +185,6 @@
 
     model = load_model(Path(model_input), optimize_model)
 
-<<<<<<< HEAD
-    quantization_params_dict = calibrate(model, calibration_data_reader, op_types_to_quantize, nodes_to_quantize,
-                                         nodes_to_exclude)
-
-    quantizer = ONNXQuantizer(
-        model,
-        per_channel,
-        reduce_range,
-        mode,
-        True,  # static
-        weight_qType,
-        input_qType,
-        quantization_params_dict,
-        nodes_to_quantize,
-        nodes_to_exclude,
-        op_types_to_quantize)
-=======
     calibrator = create_calibrator(model, op_types_to_quantize)
     calibrator.collect_data(calibration_data_reader)
     tensors_range = calibrator.compute_range()
@@ -237,7 +215,6 @@
             nodes_to_quantize,
             nodes_to_exclude,
             op_types_to_quantize)
->>>>>>> f649f917
 
     quantizer.quantize_model()
     quantizer.model.save_model_to_file(model_output, use_external_data_format)
