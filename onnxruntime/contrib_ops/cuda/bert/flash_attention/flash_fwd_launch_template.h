/******************************************************************************
 * Copyright (c) 2023, Tri Dao.
 ******************************************************************************/
#pragma once

#include "contrib_ops/cuda/bert/flash_attention/static_switch.h"
#include "contrib_ops/cuda/bert/flash_attention/flash.h"
#include "contrib_ops/cuda/bert/flash_attention/flash_fwd_kernel.h"

namespace onnxruntime {
namespace flash {

template <typename Kernel_traits, bool Is_causal, bool Is_local, bool Is_even_MN, bool Is_even_K, bool Return_softmax>
__global__ void flash_fwd_kernel(Flash_fwd_params params) {
  static_assert(!(Is_causal && Is_local));  // If Is_local is true, Is_causal should be false
#if defined(__CUDA_ARCH__) && __CUDA_ARCH__ >= 800
  flash::compute_attn<Kernel_traits, Is_causal, Is_local, Is_even_MN, Is_even_K, Return_softmax>(params);
#else
  (void)params;
#endif
}

template <typename Kernel_traits, bool Is_causal, bool Is_local, bool Is_even_MN, bool Is_even_K, bool Split, bool Append_KV>
__global__ void flash_fwd_splitkv_kernel(Flash_fwd_params params) {
#if defined(__CUDA_ARCH__) && __CUDA_ARCH__ >= 800
  flash::compute_attn_splitkv<Kernel_traits, Is_causal, Is_local, Is_even_MN, Is_even_K, Split, Append_KV>(params);
#else
  (void)params;
#endif
}

template <typename Kernel_traits, int kBlockM, int Log_max_splits, bool Is_even_K>
__global__ void flash_fwd_splitkv_combine_kernel(Flash_fwd_params params) {
#if defined(__CUDA_ARCH__) && __CUDA_ARCH__ >= 800
  static_assert(Log_max_splits >= 1);
  flash::combine_attn_seqk_parallel<Kernel_traits, kBlockM, Log_max_splits, Is_even_K>(params);
#else
  (void)params;
#endif
}

template <typename Kernel_traits, bool Is_causal>
void run_flash_fwd(Flash_fwd_params& params, cudaStream_t stream) {
  constexpr size_t smem_size = Kernel_traits::kSmemSize;

  // Work-around for gcc 7. It doesn't like nested BOOL_SWITCH.
  // https://github.com/kokkos/kokkos-kernels/issues/349
  // https://github.com/HazyResearch/flash-attention/issues/21

  const int num_m_block = (params.seqlen_q + Kernel_traits::kBlockM - 1) / Kernel_traits::kBlockM;
  dim3 grid(num_m_block, params.b, params.h);
  const bool is_even_MN = params.cu_seqlens_q == nullptr && params.cu_seqlens_k == nullptr && params.seqlen_k % Kernel_traits::kBlockN == 0 && params.seqlen_q % Kernel_traits::kBlockM == 0;
  const bool is_even_K = params.d == Kernel_traits::kHeadDim;
  BOOL_SWITCH(is_even_MN, IsEvenMNConst, [&] {
    BOOL_SWITCH(is_even_K, IsEvenKConst, [&] {
      BOOL_SWITCH(params.window_size_left >= 0 || params.window_size_right >= 0, Is_local, [&] {
        // Will only return softmax if dropout, to reduce compilation time.
        // If not IsEvenKConst, we also set IsEvenMNConst to false to reduce number of templates.
        // If head dim > 128, set IsEvenMNConst to false to reduce number of templates
        // If Is_local, set Is_causal to false
        auto kernel = &flash_fwd_kernel < Kernel_traits, Is_causal && !Is_local, Is_local, IsEvenMNConst && IsEvenKConst && !Is_local && Kernel_traits::kHeadDim <= 128, IsEvenKConst, false > ;
        // auto kernel = &flash_fwd_kernel<Kernel_traits, Is_causal, IsEvenMNConst, true, ReturnSoftmaxConst>;
        if (smem_size >= 48 * 1024) {
          cudaFuncSetAttribute(
              kernel, cudaFuncAttributeMaxDynamicSharedMemorySize, smem_size);
          // ORT_ENFORCE(cudaFuncSetAttribute(
          //     kernel, cudaFuncAttributeMaxDynamicSharedMemorySize, smem_size));
        }
        // int ctas_per_sm;
        // cudaError status_ = cudaOccupancyMaxActiveBlocksPerMultiprocessor(
        //     &ctas_per_sm, kernel, Kernel_traits::kNThreads, smem_size);
        //  printf("smem_size = %d, CTAs per SM = %d\n", int(smem_size), ctas_per_sm);
        kernel<<<grid, Kernel_traits::kNThreads, smem_size, stream>>>(params);
      });
    });
  });
}

template <typename Kernel_traits>
void run_flash_splitkv_fwd(Flash_fwd_params& params, cudaStream_t stream) {
  static_assert(!Kernel_traits::Is_Q_in_regs, "SplitKV implementation does not support Is_Q_in_regs");
  static_assert(!Kernel_traits::Share_Q_K_smem, "SplitKV implementation does not support Share_Q_K_smem");
  constexpr size_t smem_size = Kernel_traits::kSmemSize;
  const int num_m_block = (params.seqlen_q + Kernel_traits::kBlockM - 1) / Kernel_traits::kBlockM;
  dim3 grid(num_m_block, params.num_splits > 1 ? params.num_splits : params.b, params.num_splits > 1 ? params.b * params.h : params.h);
  const bool is_even_MN = params.cu_seqlens_q == nullptr && params.cu_seqlens_k == nullptr && params.seqlen_k % Kernel_traits::kBlockN == 0 && params.seqlen_q % Kernel_traits::kBlockM == 0;
  const bool is_even_K = params.d == Kernel_traits::kHeadDim;
  BOOL_SWITCH(params.is_causal, Is_causal, [&] {
    BOOL_SWITCH(is_even_MN, IsEvenMNConst, [&] {
      BOOL_SWITCH(is_even_K, IsEvenKConst, [&] {
        BOOL_SWITCH(params.window_size_left >= 0 || params.window_size_right >= 0, Is_local, [&] {
          BOOL_SWITCH(params.num_splits > 1, Split, [&] {
            BOOL_SWITCH(params.knew_ptr != nullptr, Append_KV, [&] {
              // If Append_KV, then we must have seqlen_offsets, which means cu_seqlens_k != nullptr.
              // printf("About to launch, Split = %d, Append_KV = %d, knew_ptr = %p\n", Split, Append_KV, params.knew_ptr);
              auto kernel = &flash_fwd_splitkv_kernel < Kernel_traits, Is_causal && !Is_local, Is_local, IsEvenMNConst && !Append_KV && IsEvenKConst && !Is_local && Kernel_traits::kHeadDim <= 128, IsEvenKConst, Split, Append_KV > ;
              // auto kernel = &flash_fwd_splitkv_kernel<Kernel_traits, Is_causal, false, true, Split, Append_KV>;
              // auto kernel = &flash_fwd_splitkv_kernel<Kernel_traits, Is_causal, false, IsEvenKConst>;
              if (smem_size >= 48 * 1024) {
                cudaFuncSetAttribute(
                    kernel, cudaFuncAttributeMaxDynamicSharedMemorySize, smem_size);
              }
              kernel<<<grid, Kernel_traits::kNThreads, smem_size, stream>>>(params);
            });
          });
        });
      });
    });
  });
  if (params.num_splits > 1) {
    // We want kBlockM to be as small as possible for more parallelism.
    // With 128 threads we can load 512 elements at a time, so if headdim is divisible by 128, kBlockM = 4.
    // If headdim is divisible by 64, then we set kBlockM = 8, etc.
    constexpr static int kBlockM = Kernel_traits::kHeadDim % 128 == 0 ? 4 : (Kernel_traits::kHeadDim % 64 == 0 ? 8 : 16);
    dim3 grid_combine((params.b * params.h * params.seqlen_q + kBlockM - 1) / kBlockM);
    BOOL_SWITCH(is_even_K, IsEvenKConst, [&] {
      if (params.num_splits <= 2) {
        flash_fwd_splitkv_combine_kernel<Kernel_traits, kBlockM, 1, IsEvenKConst><<<grid_combine, Kernel_traits::kNThreads, 0, stream>>>(params);
      } else if (params.num_splits <= 4) {
        flash_fwd_splitkv_combine_kernel<Kernel_traits, kBlockM, 2, IsEvenKConst><<<grid_combine, Kernel_traits::kNThreads, 0, stream>>>(params);
      } else if (params.num_splits <= 8) {
        flash_fwd_splitkv_combine_kernel<Kernel_traits, kBlockM, 3, IsEvenKConst><<<grid_combine, Kernel_traits::kNThreads, 0, stream>>>(params);
      } else if (params.num_splits <= 16) {
        flash_fwd_splitkv_combine_kernel<Kernel_traits, kBlockM, 4, IsEvenKConst><<<grid_combine, Kernel_traits::kNThreads, 0, stream>>>(params);
      } else if (params.num_splits <= 32) {
        flash_fwd_splitkv_combine_kernel<Kernel_traits, kBlockM, 5, IsEvenKConst><<<grid_combine, Kernel_traits::kNThreads, 0, stream>>>(params);
      } else if (params.num_splits <= 64) {
        flash_fwd_splitkv_combine_kernel<Kernel_traits, kBlockM, 6, IsEvenKConst><<<grid_combine, Kernel_traits::kNThreads, 0, stream>>>(params);
      } else if (params.num_splits <= 128) {
        flash_fwd_splitkv_combine_kernel<Kernel_traits, kBlockM, 7, IsEvenKConst><<<grid_combine, Kernel_traits::kNThreads, 0, stream>>>(params);
      }
    });
  }
}

template <typename T, int Headdim>
void run_mha_fwd_splitkv_dispatch(Flash_fwd_params& params, cudaStream_t stream) {
<<<<<<< HEAD
  constexpr static int kBlockM = 64;  // Fixed for all head dimensions
  // TD [2023-08-28]: nvcc segfaults for headdim 96 with block size 64 x 256,
  // and for headdim 192 with block size 64 x 128.
  // Also for headdim 160 with block size 64 x 128 after the rotary addition.
  constexpr static int kBlockN = Headdim <= 64 ? 256 : (Headdim <= 128 ? 128 : 64);
=======
  constexpr int kBlockM = 64;  // Fixed for all head dimensions
  constexpr int kBlockN = Headdim <= 64 ? 256 : (Headdim <= 128 ? 128 : 64);
>>>>>>> c8def0cc
  run_flash_splitkv_fwd<Flash_fwd_kernel_traits<Headdim, kBlockM, kBlockN, 4, false, false, T>>(params, stream);
}

template <typename T>
void run_mha_fwd_hdim32(Flash_fwd_params& params, cudaStream_t stream) {
  constexpr static int Headdim = 32;
  BOOL_SWITCH(params.is_causal, Is_causal, [&] {
    run_flash_fwd<Flash_fwd_kernel_traits<Headdim, 128, 128, 4, false, false, T>, Is_causal>(params, stream);
  });
}

template <typename T>
void run_mha_fwd_hdim64(Flash_fwd_params& params, cudaStream_t stream) {
  constexpr static int Headdim = 64;
  BOOL_SWITCH(params.is_causal, Is_causal, [&] {
    // Using 8 warps is 18% slower for seqlen=2k, 2 warps is 5% slower
    // Using block size (64 x 256) is 27% slower for seqlen=2k
    // Using block size (256 x 64) is 85% slower for seqlen=2k, because of register spilling
    run_flash_fwd<Flash_fwd_kernel_traits<Headdim, 128, 128, 4, false, false, T>, Is_causal>(params, stream);
    // run_flash_fwd<Flash_fwd_kernel_traits<Headdim, 128, 64, 4, true, false, T>, Is_causal>(params, stream);
    // run_flash_fwd<Flash_fwd_kernel_traits<Headdim, 128, 64, 4, true, true, T>, Is_causal>(params, stream);
  });
}

template <typename T>
void run_mha_fwd_hdim96(Flash_fwd_params& params, cudaStream_t stream) {
  constexpr int Headdim = 96;
  const bool is_sm8x = params.dprops->major == 8 && params.dprops->minor > 0;
  BOOL_SWITCH(params.is_causal, Is_causal, [&] {
    // For sm86 or sm89, 64 x 64 is the fastest for causal (because it's square),
    if (is_sm8x) {
      if constexpr (!Is_causal) {
        run_flash_fwd<Flash_fwd_kernel_traits<Headdim, 128, 64, 4, false, false, T>, Is_causal>(params, stream);
      } else {
        run_flash_fwd<Flash_fwd_kernel_traits<Headdim, 64, 64, 4, false, false, T>, Is_causal>(params, stream);
      }
    } else {
      run_flash_fwd<Flash_fwd_kernel_traits<Headdim, 128, 64, 4, false, false, T>, Is_causal>(params, stream);
    }
    // run_flash_fwd<Flash_fwd_kernel_traits<Headdim, 128, 64, 4, true, false, T>, Is_causal>(params, stream);
    // run_flash_fwd<Flash_fwd_kernel_traits<Headdim, 128, 64, 4, true, true, T>, Is_causal>(params, stream);
    // These two are always slower
    // run_flash_fwd<Flash_fwd_kernel_traits<96, 128, 128, 4, true, T>>(params, stream);
    // run_flash_fwd<Flash_fwd_kernel_traits<96, 64, 128, 4, true, T>>(params, stream);
  });
}

template <typename T>
void run_mha_fwd_hdim128(Flash_fwd_params& params, cudaStream_t stream) {
  constexpr static int Headdim = 128;
  bool is_sm8x = params.dprops->major == 8 && params.dprops->minor > 0;
  BOOL_SWITCH(params.is_causal, Is_causal, [&] {
    // For sm86 or sm89, 64 x 64 is the fastest for causal (because it's square),
    // and 128 x 32 (48 KB smem) is the fastest for non-causal since we get 2 CTAs per SM.
    if (is_sm8x) {
      if constexpr (!Is_causal) {
        run_flash_fwd<Flash_fwd_kernel_traits<Headdim, 128, 32, 4, false, false, T>, Is_causal>(params, stream);
      } else {
        run_flash_fwd<Flash_fwd_kernel_traits<Headdim, 64, 64, 4, false, false, T>, Is_causal>(params, stream);
      }
    } else {
      run_flash_fwd<Flash_fwd_kernel_traits<Headdim, 128, 64, 4, false, false, T>, Is_causal>(params, stream);
    }
    // run_flash_fwd<Flash_fwd_kernel_traits<Headdim, 128, 64, 4, true, false, T>, Is_causal>(params, stream);
    // run_flash_fwd<Flash_fwd_kernel_traits<Headdim, 128, 64, 4, true, true, T>, Is_causal>(params, stream);
    // run_flash_fwd<Flash_fwd_kernel_traits<Headdim, 64, 128, 4, false, false, T>, Is_causal>(params, stream);
    // Using 8 warps (128 x 128 and 256 x 64) is 28% slower for seqlen=2k
    // run_flash_fwd<Flash_fwd_kernel_traits<Headdim, 128, 128, 8, false, false, T>, Is_causal>(params, stream);
    // run_flash_fwd<Flash_fwd_kernel_traits<Headdim, 128, 64, 8, false, false, T>, Is_causal>(params, stream);
    // 1st ones are good for H100, A100
    // 2nd one is good for A6000 bc we get slightly better occupancy
  });
}

template <typename T>
void run_mha_fwd_hdim160(Flash_fwd_params& params, cudaStream_t stream) {
  constexpr static int Headdim = 160;
  bool is_sm8x = params.dprops->major == 8 && params.dprops->minor > 0;
  BOOL_SWITCH(params.is_causal, Is_causal, [&] {
    // For A100, H100, 128 x 32 is the fastest.
    // For sm86 or sm89, 64 x 64 is the fastest for causal (because it's square),
    // and 128 x 64 with 8 warps is the fastest for non-causal.
    if (is_sm8x) {
      if constexpr (!Is_causal) {
        run_flash_fwd<Flash_fwd_kernel_traits<Headdim, 128, 64, 8, false, false, T>, Is_causal>(params, stream);
      } else {
        run_flash_fwd<Flash_fwd_kernel_traits<Headdim, 64, 64, 4, false, false, T>, Is_causal>(params, stream);
      }
    } else {
      run_flash_fwd<Flash_fwd_kernel_traits<Headdim, 128, 32, 4, false, false, T>, Is_causal>(params, stream);
    }
    // run_flash_fwd<Flash_fwd_kernel_traits<Headdim, 128, 32, 4, false, true, T>, Is_causal>(params, stream);
    // run_flash_fwd<Flash_fwd_kernel_traits<Headdim, 128, 64, 4, false, false, T>, Is_causal>(params, stream);
    // run_flash_fwd<Flash_fwd_kernel_traits<Headdim, 128, 64, 4, false, T>>(params, stream);
    // run_flash_fwd<Flash_fwd_kernel_traits<Headdim, 64, 128, 4, false, T>>(params, stream);
    // run_flash_fwd<Flash_fwd_kernel_traits<Headdim, 64, 64, 4, false, T>>(params, stream);
    // run_flash_fwd<Flash_fwd_kernel_traits<Headdim, 128, 64, 8, false, T>>(params, stream);
    // run_flash_fwd<Flash_fwd_kernel_traits<Headdim, 128, 128, 8, false, T>>(params, stream);
  });
}

template <typename T>
void run_mha_fwd_hdim192(Flash_fwd_params& params, cudaStream_t stream) {
  constexpr int Headdim = 192;
  BOOL_SWITCH(params.is_causal, Is_causal, [&] {
    run_flash_fwd<Flash_fwd_kernel_traits<Headdim, 128, 64, 8, false, false, T>, Is_causal>(params, stream);
    // run_flash_fwd<Flash_fwd_kernel_traits<Headdim, 64, 32, 4, false, false, T>, Is_causal>(params, stream);
    // run_flash_fwd<Flash_fwd_kernel_traits<Headdim, 128, 32, 8, false, false, T>, Is_causal>(params, stream);
    // run_flash_fwd<Flash_fwd_kernel_traits<Headdim, 128, 64, 4, false, T>>(params, stream);
    // run_flash_fwd<Flash_fwd_kernel_traits<Headdim, 64, 128, 4, false, T>>(params, stream);
    // run_flash_fwd<Flash_fwd_kernel_traits<Headdim, 128, 128, 8, false, T>>(params, stream);
  });
}

template <typename T>
void run_mha_fwd_hdim224(Flash_fwd_params& params, cudaStream_t stream) {
  constexpr static int Headdim = 224;
  int max_smem_per_block = params.dprops->sharedMemPerBlockOptin;
  //  printf("max_smem_per_block = %d\n", max_smem_per_block);
  BOOL_SWITCH(params.is_causal, Is_causal, [&] {
    if (max_smem_per_block >= 2 * Headdim * (128 + 2 * 64)) {  // 112 KB
      run_flash_fwd<Flash_fwd_kernel_traits<Headdim, 128, 64, 8, false, false, T>, Is_causal>(params, stream);
    } else {
      run_flash_fwd<Flash_fwd_kernel_traits<Headdim, 64, 64, 4, false, false, T>, Is_causal>(params, stream);
    }
    // run_flash_fwd<Flash_fwd_kernel_traits<Headdim, 128, 32, 4, false, false, T>, Is_causal>(params, stream);
    // run_flash_fwd<Flash_fwd_kernel_traits<Headdim, 64, 32, 4, false, false, T>, Is_causal>(params, stream);
    // We can't do 128 x 32 with 8 warps because with headdim 224, kBlockKSmem = 32.
    // If we have N = 32, there are only 1024 elements to load at once, where each load
    // is 8 elements. This means we can only use 128 threads and not 256 threads.
    // run_flash_fwd<Flash_fwd_kernel_traits<Headdim, 128, 32, 8, false, false, T>, Is_causal>(params, stream);
  });
}

template <typename T>
void run_mha_fwd_hdim256(Flash_fwd_params& params, cudaStream_t stream) {
  constexpr static int Headdim = 256;
  size_t max_smem_per_sm = params.dprops->sharedMemPerMultiprocessor;
  size_t max_smem_per_block = params.dprops->sharedMemPerBlockOptin;
  //  printf("max_smem_per_sm = %d, max_smem_per_block = %d\n", max_smem_per_sm, max_smem_per_block);
  BOOL_SWITCH(params.is_causal, Is_causal, [&] {
    // For A100, we want to run with 128 x 64 (128KB smem).
    // For H100 we want to run with 64 x 64 (96KB smem) since then we can get 2 CTAs per SM.
    if (max_smem_per_block >= 2 * Headdim * (128 + 2 * 64) && max_smem_per_sm < 4 * Headdim * (64 + 2 * 64)) {
      run_flash_fwd<Flash_fwd_kernel_traits<Headdim, 128, 64, 8, false, false, T>, Is_causal>(params, stream);
    } else {
      run_flash_fwd<Flash_fwd_kernel_traits<Headdim, 64, 64, 4, false, false, T>, Is_causal>(params, stream);
    }
    // 64 KB
    // run_flash_fwd<Flash_fwd_kernel_traits<Headdim, 64, 32, 4, false, false, T>, Is_causal>(params, stream);
    // 96 KB
    // run_flash_fwd<Flash_fwd_kernel_traits<Headdim, 128, 32, 8, false, false, T>, Is_causal>(params, stream);
  });
}

}  // namespace flash
}  // namespace onnxruntime<|MERGE_RESOLUTION|>--- conflicted
+++ resolved
@@ -135,16 +135,8 @@
 
 template <typename T, int Headdim>
 void run_mha_fwd_splitkv_dispatch(Flash_fwd_params& params, cudaStream_t stream) {
-<<<<<<< HEAD
-  constexpr static int kBlockM = 64;  // Fixed for all head dimensions
-  // TD [2023-08-28]: nvcc segfaults for headdim 96 with block size 64 x 256,
-  // and for headdim 192 with block size 64 x 128.
-  // Also for headdim 160 with block size 64 x 128 after the rotary addition.
-  constexpr static int kBlockN = Headdim <= 64 ? 256 : (Headdim <= 128 ? 128 : 64);
-=======
   constexpr int kBlockM = 64;  // Fixed for all head dimensions
   constexpr int kBlockN = Headdim <= 64 ? 256 : (Headdim <= 128 ? 128 : 64);
->>>>>>> c8def0cc
   run_flash_splitkv_fwd<Flash_fwd_kernel_traits<Headdim, kBlockM, kBlockN, 4, false, false, T>>(params, stream);
 }
 
