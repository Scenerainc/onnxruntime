--- conflicted
+++ resolved
@@ -133,10 +133,7 @@
     capabilities = current_ep.GetCapability(graph_viewer,
                                             kernel_registry_mgr.GetKernelRegistriesByProviderType(ep_type),
                                             kernel_registry_mgr.GetKernelTypeStrResolver());
-<<<<<<< HEAD
-=======
     remove_empty_capabilities(capabilities);
->>>>>>> 8a2863b9
   }
 
 #if !defined(ORT_MINIMAL_BUILD) || defined(ORT_EXTENDED_MINIMAL_BUILD)
@@ -165,10 +162,7 @@
       capabilities = current_ep.GetCapability(graph_viewer,
                                               kernel_registry_mgr.GetKernelRegistriesByProviderType(ep_type),
                                               kernel_registry_mgr.GetKernelTypeStrResolver());
-<<<<<<< HEAD
-=======
       remove_empty_capabilities(capabilities);
->>>>>>> 8a2863b9
 
       // all nodes with an index >= first_new_node with domain of kMSInternalNHWCDomain should be in the capabilities
       InlinedHashSet<NodeIndex> new_nodes_in_capabilities;
@@ -625,13 +619,8 @@
 
 #if !defined(ORT_MINIMAL_BUILD) || defined(ORT_EXTENDED_MINIMAL_BUILD)
   // We will compile the fused nodes one by one, and fuse the subgraph if successful.
-<<<<<<< HEAD
-  for (size_t j = 0, end = nodes_and_viewers.size(); j < end; ++j) {
-    Node& node = nodes_and_viewers[j].fused_node;
-=======
   for (const auto& compilation_entry : compilation_entries) {
     Node& node = compilation_entry.fused_node;
->>>>>>> 8a2863b9
     std::vector<NodeComputeInfo> single_node_compute_func;
     ORT_RETURN_IF_ERROR(current_ep.Compile({IExecutionProvider::FusedNodeAndGraph{node, *compilation_entry.viewer}},
                                            single_node_compute_func));
