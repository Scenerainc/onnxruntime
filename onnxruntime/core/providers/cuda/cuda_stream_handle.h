#pragma once
#include "core/providers/cuda/cuda_pch.h"
#include "core/providers/cuda/shared_inc/cuda_utils.h"
#include "core/providers/cuda/shared_inc/cuda_call.h"
#include "core/framework/stream_handles.h"

namespace onnxruntime {
using CudaStreamHandle = cudaStream_t;


struct CudaStream : Stream {
<<<<<<< HEAD
  cudnnHandle_t cudnn_handle_{};
  cublasHandle_t cublas_handle_{};

  CudaStream(cudaStream_t stream, const IExecutionProvider* ep, bool own_flag);
=======
  CudaStream(cudaStream_t stream, const OrtDevice& device, bool own_flag);
>>>>>>> daa1dd63

  ~CudaStream();

  std::unique_ptr<synchronize::Notification> CreateNotification(size_t /*num_consumers*/) override;

  void Flush() override;

  bool own_stream_{true};
};

void RegisterCudaStreamHandles(IStreamCommandHandleRegistry& stream_handle_registry, const OrtDevice::DeviceType device_type, cudaStream_t external_stream, bool use_existing_stream);
void WaitCudaNotificationOnDevice(Stream& stream, synchronize::Notification& notification);
}<|MERGE_RESOLUTION|>--- conflicted
+++ resolved
@@ -9,14 +9,7 @@
 
 
 struct CudaStream : Stream {
-<<<<<<< HEAD
-  cudnnHandle_t cudnn_handle_{};
-  cublasHandle_t cublas_handle_{};
-
-  CudaStream(cudaStream_t stream, const IExecutionProvider* ep, bool own_flag);
-=======
   CudaStream(cudaStream_t stream, const OrtDevice& device, bool own_flag);
->>>>>>> daa1dd63
 
   ~CudaStream();
 
@@ -25,6 +18,10 @@
   void Flush() override;
 
   bool own_stream_{true};
+
+  cudnnHandle_t cudnn_handle_{};
+
+  cublasHandle_t cublas_handle_{};
 };
 
 void RegisterCudaStreamHandles(IStreamCommandHandleRegistry& stream_handle_registry, const OrtDevice::DeviceType device_type, cudaStream_t external_stream, bool use_existing_stream);
