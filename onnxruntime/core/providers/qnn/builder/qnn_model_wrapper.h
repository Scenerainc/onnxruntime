--- conflicted
+++ resolved
@@ -116,11 +116,10 @@
     return input_index_map_.find(tensor_name) != input_index_map_.end();
   }
 
-<<<<<<< HEAD
   const nlohmann::json& GetQnnJSONGraph() {
     return debug_json_graph_.Finalize();
   }
-=======
+
   Status GetOnnxInputInfo(const NodeUnitIODef& input, bool is_quantized_model, OnnxInputInfo& input_info) const;
 
   Status AddReshapeNode(const std::string& input_name,
@@ -132,7 +131,6 @@
                         bool do_op_validation,
                         bool is_for_input = true,
                         bool is_for_output = false);
->>>>>>> 133af138
 
   Status AddTransposeNode(NodeIndex node_index,
                           const std::string& input_name,
