--- conflicted
+++ resolved
@@ -389,29 +389,6 @@
     LOGS_DEFAULT(VERBOSE) << "User specified enable_htp_fp16_precision: " << enable_HTP_FP16_precision_;
   }
 
-<<<<<<< HEAD
-  static const std::string ENABLE_QNN_GRAPH_DUMP = "enable_qnn_graph_dump";
-  auto enable_json_graphs_dump_pos = provider_options_map.find(ENABLE_QNN_GRAPH_DUMP);
-
-  if (enable_json_graphs_dump_pos != provider_options_map.end()) {
-    enable_qnn_graph_dump_ = enable_json_graphs_dump_pos->second == "1";
-    if (enable_qnn_graph_dump_) {
-      LOGS_DEFAULT(INFO) << "Enabled QNN JSON graph dump.";
-    }
-  }
-
-  static const std::string QNN_GRAPH_DUMP_DIR = "qnn_graph_dump_dir";
-  auto json_graphs_dir_pos = provider_options_map.find(QNN_GRAPH_DUMP_DIR);
-
-  if (json_graphs_dir_pos != provider_options_map.end()) {
-    qnn_graph_dump_dir_ = json_graphs_dir_pos->second;
-    if (enable_qnn_graph_dump_) {
-      LOGS_DEFAULT(INFO) << "JSON graphs directory: " << qnn_graph_dump_dir_;
-    } else {
-      LOGS_DEFAULT(WARNING) << "Provided a directory for dumping QNN JSON graphs, "
-                            << "but did not enable dumping of QNN JSON graphs.";
-    }
-=======
   static const std::string QNN_HTP_WEIGHT_SHARING_ENABLED = "enable_htp_weight_sharing";
   auto htp_weight_sharing_enabled_pos = provider_options_map.find(QNN_HTP_WEIGHT_SHARING_ENABLED);
   if (htp_weight_sharing_enabled_pos != provider_options_map.end()) {
@@ -424,7 +401,29 @@
                             << " only 0 or 1 allowed. Set to 0.";
     }
     LOGS_DEFAULT(VERBOSE) << "User specified enable_htp_weight_sharing: " << enable_htp_weight_sharing_;
->>>>>>> 5c361106
+  }
+
+  static const std::string ENABLE_QNN_GRAPH_DUMP = "enable_qnn_graph_dump";
+  auto enable_json_graphs_dump_pos = provider_options_map.find(ENABLE_QNN_GRAPH_DUMP);
+
+  if (enable_json_graphs_dump_pos != provider_options_map.end()) {
+    enable_qnn_graph_dump_ = enable_json_graphs_dump_pos->second == "1";
+    if (enable_qnn_graph_dump_) {
+      LOGS_DEFAULT(INFO) << "Enabled QNN JSON graph dump.";
+    }
+  }
+
+  static const std::string QNN_GRAPH_DUMP_DIR = "qnn_graph_dump_dir";
+  auto json_graphs_dir_pos = provider_options_map.find(QNN_GRAPH_DUMP_DIR);
+
+  if (json_graphs_dir_pos != provider_options_map.end()) {
+    qnn_graph_dump_dir_ = json_graphs_dir_pos->second;
+    if (enable_qnn_graph_dump_) {
+      LOGS_DEFAULT(INFO) << "JSON graphs directory: " << qnn_graph_dump_dir_;
+    } else {
+      LOGS_DEFAULT(WARNING) << "Provided a directory for dumping QNN JSON graphs, "
+                            << "but did not enable dumping of QNN JSON graphs.";
+    }
   }
 
   qnn_backend_manager_ = std::make_unique<qnn::QnnBackendManager>(
