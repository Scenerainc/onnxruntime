--- conflicted
+++ resolved
@@ -284,11 +284,7 @@
 }
 
 Status DeepCpuGruOp::PrePack(const Tensor& tensor, int input_idx, AllocatorPtr alloc,
-<<<<<<< HEAD
                              bool save_prepacked_initializers,
-=======
-                             bool /*save_prepacked_initializers*/,
->>>>>>> b4afc626
                              bool& is_packed, PrePackedWeights* prepacked_weights) {
   is_packed = false;
 
@@ -327,10 +323,10 @@
   return Status::OK();
 }
 
-Tensor* onnxruntime::DeepCpuGruOp::ConvertZRAndHPrePackWeightToTensor(onnxruntime::AllocatorPtr& alloc,
-                                                                      const onnxruntime::Tensor& tensor,
-                                                                      bool share_prepacked_weights,
-                                                                      PrePackedWeights* prepacked_weights) {
+Tensor onnxruntime::DeepCpuGruOp::ConvertZRAndHPrePackWeightToTensor(onnxruntime::AllocatorPtr& alloc,
+                                                                     const onnxruntime::Tensor& tensor,
+                                                                     bool share_prepacked_weights,
+                                                                     PrePackedWeights* prepacked_weights) {
   // buffer of packed_tensor is combine of:
   // 1. packed_weights_size_ of pre_packed_recurrent_ZR_
   // 2. packed_weights_size_ of pre_packed_recurrent_H_
@@ -381,10 +377,10 @@
               pre_packed_recurrent_H_.weights_size_ * num_directions_);
 
   std::vector<int64_t> packed_weights_dims = {static_cast<int64_t>((buffer_size - 1) / tensor.DataType()->Size()) + 1};
-  return new Tensor(tensor.DataType(),
-                    TensorShape(packed_weights_dims),
-                    packed_buffer_recurrent_.get(),
-                    OrtMemoryInfo(CPU, OrtAllocatorType::OrtDeviceAllocator));
+  return Tensor(tensor.DataType(),
+                TensorShape(packed_weights_dims),
+                packed_buffer_recurrent_.get(),
+                OrtMemoryInfo(CPU, OrtAllocatorType::OrtDeviceAllocator));
 }
 
 Status DeepCpuGruOp::UseSharedPrePackedBuffers(std::vector<BufferUniquePtr>& prepacked_buffers,
@@ -404,29 +400,27 @@
   return Status::OK();
 }
 
-Tensor* DeepCpuGruOp::GetPrePackTensors(int input_index) {
+std::optional<Tensor> DeepCpuGruOp::GetPrePackTensor(int input_index) {
   if (input_index == 1) {
-    return packed_tensor_;
+    return std::move(packed_tensor_);
   } else if (input_index == 2) {
-    return packed_tensor_recurrent_;
-  }
-  return nullptr;
-}
-
-Status DeepCpuGruOp::SetPrePackTensors(int input_idx, const Tensor* pre_packed_tensor) {
+    return std::move(packed_tensor_recurrent_);
+  }
+  return std::nullopt;
+}
+
+Status DeepCpuGruOp::SetPrePackTensor(int input_idx, const Tensor& pre_packed_tensor) {
   if (input_idx == 1) {
-    packed_tensor_ = const_cast<Tensor*>(pre_packed_tensor);
-    utils::ConvertTensorToPackedBufferAndShape(pre_packed_input_weights_.weights_size_, pre_packed_input_weights_.shape_, num_directions_, pre_packed_input_weights_.buffer_, packed_tensor_->MutableDataRaw());
+    utils::ConvertTensorToPackedBufferAndShape(pre_packed_input_weights_.weights_size_, pre_packed_input_weights_.shape_, pre_packed_input_weights_.buffer_, const_cast<void*>(pre_packed_tensor.DataRaw()));
     pre_packed_input_weights_.buffer_size_ = pre_packed_input_weights_.weights_size_ * num_directions_;
   } else if (input_idx == 2) {
-    packed_tensor_recurrent_ = const_cast<Tensor*>(pre_packed_tensor);
-    ConvertTensorToZRAndHPrePackWeights();
+    ConvertTensorToZRAndHPrePackWeights(const_cast<void*>(pre_packed_tensor.DataRaw()));
   }
 
   return Status::OK();
 }
 
-void onnxruntime::DeepCpuGruOp::ConvertTensorToZRAndHPrePackWeights() {
+void onnxruntime::DeepCpuGruOp::ConvertTensorToZRAndHPrePackWeights(void* tesnor_data_raw) {
   // buffer of packed_tensor is combine of:
   // 1. packed_weights_size_ of pre_packed_recurrent_ZR_
   // 2. packed_weights_size_ of pre_packed_recurrent_H_
@@ -437,38 +431,34 @@
   // 7. pre_packed_recurrent_ZR_ packed_weights buffer
   // 8. pre_packed_recurrent_H_ packed_weights buffer
   AllocatorPtr alloc = std::make_shared<CPUAllocator>();
-  pre_packed_recurrent_ZR_.weights_size_ = *static_cast<size_t*>(packed_tensor_recurrent_->MutableDataRaw());
+  pre_packed_recurrent_ZR_.weights_size_ = *static_cast<size_t*>(tesnor_data_raw);
   pre_packed_recurrent_ZR_.buffer_size_ = pre_packed_recurrent_ZR_.weights_size_ * num_directions_;
-  pre_packed_recurrent_H_.weights_size_ = *(static_cast<size_t*>(packed_tensor_recurrent_->MutableDataRaw()) + 1);
+  pre_packed_recurrent_H_.weights_size_ = *(static_cast<size_t*>(tesnor_data_raw) + 1);
   pre_packed_recurrent_H_.buffer_size_ = pre_packed_recurrent_H_.weights_size_ * num_directions_;
 
-  size_t weight_shape_buffer_size_ZR = *(static_cast<size_t*>(packed_tensor_recurrent_->MutableDataRaw()) + 2);
-  size_t weight_shape_buffer_size_H = *(static_cast<size_t*>(packed_tensor_recurrent_->MutableDataRaw()) + 3);
+  size_t weight_shape_buffer_size_ZR = *(static_cast<size_t*>(tesnor_data_raw) + 2);
+  size_t weight_shape_buffer_size_H = *(static_cast<size_t*>(tesnor_data_raw) + 3);
   auto weight_shape_buffer_ZR = IAllocator::MakeUniquePtr<void>(alloc, weight_shape_buffer_size_ZR, true);
   auto weight_shape_buffer_H = IAllocator::MakeUniquePtr<void>(alloc, weight_shape_buffer_size_H, true);
 
   std::memcpy(weight_shape_buffer_ZR.get(),
-              static_cast<char*>(packed_tensor_recurrent_->MutableDataRaw()) + 4 * sizeof(size_t),
+              static_cast<char*>(tesnor_data_raw) + 4 * sizeof(size_t),
               weight_shape_buffer_size_ZR);
   auto weight_shape_vector = static_cast<const InlinedVector<int64_t>*>(weight_shape_buffer_ZR.get());
   pre_packed_recurrent_ZR_.shape_ = TensorShape(*weight_shape_vector);
 
   std::memcpy(weight_shape_buffer_H.get(),
-              static_cast<char*>(packed_tensor_recurrent_->MutableDataRaw()) + 4 * sizeof(size_t) + weight_shape_buffer_size_ZR,
+              static_cast<char*>(tesnor_data_raw) + 4 * sizeof(size_t) + weight_shape_buffer_size_ZR,
               weight_shape_buffer_size_H);
   auto weight_shape_vector_H = static_cast<const InlinedVector<int64_t>*>(weight_shape_buffer_H.get());
   pre_packed_recurrent_H_.shape_ = TensorShape(*weight_shape_vector_H);
 
-  pre_packed_recurrent_ZR_.buffer_ = IAllocator::MakeUniquePtr<void>(alloc, pre_packed_recurrent_ZR_.buffer_size_, true);
-  pre_packed_recurrent_H_.buffer_ = IAllocator::MakeUniquePtr<void>(alloc, pre_packed_recurrent_H_.buffer_size_, true);
-  std::memcpy(pre_packed_recurrent_ZR_.buffer_.get(),
-              static_cast<char*>(packed_tensor_recurrent_->MutableDataRaw()) + 4 * sizeof(size_t) +
-                  weight_shape_buffer_size_ZR + weight_shape_buffer_size_H,
-              pre_packed_recurrent_ZR_.buffer_size_);
-  std::memcpy(pre_packed_recurrent_H_.buffer_.get(),
-              static_cast<char*>(packed_tensor_recurrent_->MutableDataRaw()) + 4 * sizeof(size_t) +
-                  weight_shape_buffer_size_ZR + weight_shape_buffer_size_H + pre_packed_recurrent_ZR_.buffer_size_,
-              pre_packed_recurrent_H_.buffer_size_);
+  pre_packed_recurrent_ZR_.buffer_ = BufferUniquePtr(static_cast<char*>(tesnor_data_raw) + 4 * sizeof(size_t) +
+                                                         weight_shape_buffer_size_ZR + weight_shape_buffer_size_H,
+                                                     BufferDeleter());
+  pre_packed_recurrent_H_.buffer_ = BufferUniquePtr(static_cast<char*>(tesnor_data_raw) + 4 * sizeof(size_t) +
+                                                        weight_shape_buffer_size_ZR + weight_shape_buffer_size_H + pre_packed_recurrent_ZR_.buffer_size_,
+                                                    BufferDeleter());
 }
 
 Status DeepCpuGruOp::Compute(OpKernelContext* context) const {
