// Copyright (c) Microsoft Corporation. All rights reserved.
// Licensed under the MIT License.

#pragma once
#include "core/providers/dml/DmlExecutionProvider/inc/IWinmlExecutionProvider.h"
#include "core/providers/dml/OperatorAuthorHelper/MLOperatorAuthorHelper.h"
#include "core/framework/op_kernel.h"
#include "core/framework/customregistry.h"
#include "core/framework/tensorprotoutils.h"
#include <wrl/client.h>
#include <wrl/implements.h>
#include "core/providers/dml/DmlExecutionProvider/src/DmlBuffer.h"
#include "DmlBufferRegion.h"
#include "DmlBuffer.h"

interface IDMLOperator;

namespace WRL
{
    template <typename... TInterfaces>
    using Base = Microsoft::WRL::RuntimeClass<
        Microsoft::WRL::RuntimeClassFlags<Microsoft::WRL::ClassicCom>,
        TInterfaces...
        >;
}

namespace Windows::AI::MachineLearning::Adapter
{

using namespace Microsoft::WRL;

// Inline method querying whether tensor shapes are defined, during wrappers
// of shape inference callbacks.
template <class T>
bool InputTensorShapesDefinedOnNode(const onnxruntime::OpNodeProtoHelper<T>& nodeInfo)
{
    uint32_t inputCount = nodeInfo.GetInputCount();

    for (uint32_t inputIndex = 0; inputIndex < inputCount; ++inputIndex)
    {
        auto input = nodeInfo.GetInputType(inputIndex);
        if (input)
        {
            if (input->value_case() == onnx::TypeProto::kTensorType)
            {
                if (!input->tensor_type().has_shape())
                {
                    return false;
                }

                const auto& shape = input->tensor_type().shape();

                for (int input_dim = 0; input_dim < shape.dim_size(); ++input_dim)
                {
                    if (!shape.dim(input_dim).has_dim_value())
                    {
                        return false;
                    }
                }
            }
            else if (input->value_case() == onnx::TypeProto::kSequenceType)
            {
                return false;
            }
        }
    }

    return true;
}

::MLOperatorTensorDataType ToMLTensorDataType(onnx::TensorProto_DataType type);

// Used for default values of attributes
struct AttributeValue
{
public:
    size_t ElementCount() const;

    void GetAttribute(
        MLOperatorAttributeType attributeType,
        uint32_t elementCount,
        size_t elementByteSize,
        void* value) const;

    const std::string* GetStringAttribute(
        _In_z_ const char* attributeName,
        uint32_t elementIndex) const;

    std::string name;
    MLOperatorAttributeType type = MLOperatorAttributeType::Undefined;

    std::vector<int64_t> ints;
    std::vector<std::string> strings;
    std::vector<float> floats;
};

using AttributeMap = std::map<std::string, AttributeValue>;

// Encapsulation of shapes across different edges of an operator.    Non-tensor
// edges and unused edges have an empty array of dimensions.
class EdgeShapes
{
public:
    EdgeShapes() = default;

    EdgeShapes(size_t count) : m_shapes(count) {}

    const std::vector<uint32_t>& GetShape(size_t edgeIndex) const
    {
        return m_shapes[edgeIndex];
    }

    std::vector<uint32_t>& GetMutableShape(size_t edgeIndex)
    {
        return m_shapes[edgeIndex];
    }

    size_t EdgeCount() const { return m_shapes.size(); }

    void Reset(size_t edge_count)
    {
        m_shapes.clear();
        m_shapes.resize(edge_count);
    }

    bool operator!=(const EdgeShapes& other) const noexcept
    {
        return (m_shapes != other.m_shapes);
    }

 private:
    std::vector<std::vector<uint32_t>> m_shapes;
};

// Base class for ABI objects which may be "Closed", at which point calls will predictably
// fail or return a dummy value.  This is used for transient ABI context objects which
// are passed to methods on kernel or inferencers, and which wrap Lotus objects whose lifetimes
// are not controlled by reference counts of the encapsulating object.
class Closable
{
public:
    virtual void Close()
    {
        m_isClosed = true;
    }

    virtual ~Closable() {}

protected:
    void VerifyNotClosed() const
    {
        if (m_isClosed)
        {
            ORT_THROW_HR(E_INVALIDARG);
        }
    }

    bool IsClosed() const
    {
        return m_isClosed;
    }

private:
    bool m_isClosed = false;
};

template <class NodeInfoImpl_t, class Base1_t, class Base2_t>
class OpNodeInfoWrapper : public Base1_t, public Base2_t, public Closable
{
 public:
    OpNodeInfoWrapper() = delete;

    OpNodeInfoWrapper(
        const onnxruntime::OpNodeProtoHelper<NodeInfoImpl_t>* impl,
        const EdgeShapes* inputShapesOverride,
        const AttributeMap* defaultAttributes,
        gsl::span<const uint32_t> requiredConstantCpuInputs,
        MLOperatorTensorGetter& constantInputGetter,
        const onnxruntime::OpKernelContext* kernelContext = nullptr
        )
    :   m_impl(impl),
        m_kernelContext(kernelContext),
        m_inputShapesOverride(inputShapesOverride),
        m_constantInputGetter(constantInputGetter),
        m_defaultAttributes(defaultAttributes)
    {
        m_requiredConstantCpuInputs.assign(requiredConstantCpuInputs.begin(), requiredConstantCpuInputs.end());
    }

    HRESULT STDMETHODCALLTYPE GetAttributeElementCount(
        _In_z_ const char* name,
        MLOperatorAttributeType type,
        uint32_t* elementCount) const noexcept override;

    template <MLOperatorAttributeType T>
    HRESULT GetAttributeArrayHelper(
        _In_z_ const char* name,
        uint32_t elementCount,
        uint32_t elementByteSize,
        void* values) const;

    HRESULT STDMETHODCALLTYPE GetAttribute(
        _In_z_ const char* name,
        MLOperatorAttributeType type,
        uint32_t elementCount,
        size_t elementByteSize,
        void* attributeValue) const noexcept override;

    HRESULT STDMETHODCALLTYPE GetStringAttributeElementLength(
        _In_z_ const char* name,
        uint32_t elementIndex,
        uint32_t* attributeElementByteLength) const noexcept override;

    HRESULT STDMETHODCALLTYPE GetStringAttributeElement(
        _In_z_ const char* name,
        uint32_t elementIndex,
        uint32_t attributeElementByteLength,
        char* attributeElement) const noexcept override;

    HRESULT STDMETHODCALLTYPE GetTensorAttribute(
        _In_z_ const char* name,
        _COM_Outptr_ IMLOperatorTensor** tensor) const noexcept override;

    uint32_t STDMETHODCALLTYPE GetInputCount() const noexcept override;
    uint32_t STDMETHODCALLTYPE GetOutputCount() const noexcept override;

    HRESULT STDMETHODCALLTYPE GetInputEdgeDescription(uint32_t inputIndex, MLOperatorEdgeDescription* edgeDesc) const noexcept override;
    HRESULT STDMETHODCALLTYPE GetOutputEdgeDescription(uint32_t outputIndex, MLOperatorEdgeDescription* edgeDesc) const noexcept;

    HRESULT STDMETHODCALLTYPE GetInputTensorDimensionCount(uint32_t inputIndex, uint32_t* dimensionCount) const noexcept;
    HRESULT STDMETHODCALLTYPE GetInputTensorShape(uint32_t inputIndex, uint32_t dimensionCount, uint32_t* dimensions) const noexcept;

    HRESULT STDMETHODCALLTYPE GetSequenceInputInfo(uint32_t inputIndex, uint32_t* inputCount, MLOperatorTensorDataType* dataType) const noexcept;
    HRESULT STDMETHODCALLTYPE GetSequenceInputTensorDimensionCount(uint32_t inputIndex, uint32_t sequenceIndex, uint32_t* dimensionCount) const noexcept;
    HRESULT STDMETHODCALLTYPE GetSequenceInputTensorShape(uint32_t inputIndex, uint32_t sequenceIndex, uint32_t dimensionCount, uint32_t* dimensions) const noexcept;

    bool STDMETHODCALLTYPE IsInputValid(uint32_t inputIndex) const noexcept override;
    bool STDMETHODCALLTYPE IsOutputValid(uint32_t outputIndex) const noexcept override;

    HRESULT STDMETHODCALLTYPE GetConstantInputTensor(
        uint32_t inputIndex,
        _Outptr_ IMLOperatorTensor** tensor
        ) const noexcept;

 protected:
    // Lifetime is managed by the caller and guaranteed to outlive this class
    const onnxruntime::OpNodeProtoHelper<NodeInfoImpl_t>* m_impl = nullptr;
    const onnxruntime::OpKernelContext* m_kernelContext = nullptr;

 private:
    template <MLOperatorAttributeType T>
    HRESULT GetAttributeHelper(
        const char* name,
        uint32_t elementByteSize,
        void* value) const;

    const std::string* GetStringAttribute(
        const char* name,
        uint32_t elementIndex) const;

    // May be null
    const EdgeShapes* m_inputShapesOverride;

    std::vector<uint32_t> m_requiredConstantCpuInputs;
    MLOperatorTensorGetter m_constantInputGetter;

    const AttributeMap* m_defaultAttributes = nullptr;
};

class TensorWrapper : public WRL::Base<IMLOperatorTensor>, public Closable
{
 public:
    TensorWrapper() = default;

    TensorWrapper(onnxruntime::Tensor* impl, bool is_data_handle, IWinmlExecutionProvider* provider, bool isInternalOperator);

    uint32_t STDMETHODCALLTYPE GetDimensionCount() const noexcept override;

    HRESULT STDMETHODCALLTYPE GetShape(
            uint32_t dimensionCount,
            uint32_t* dimensions) const noexcept override;

    MLOperatorTensorDataType STDMETHODCALLTYPE GetTensorDataType() const noexcept override;

    Dml::D3D12BufferRegion GetBufferRegion() const;

    bool STDMETHODCALLTYPE IsCpuData() const noexcept override;

    bool STDMETHODCALLTYPE IsDataInterface() const noexcept override;

    void* STDMETHODCALLTYPE GetData() noexcept override;

    void STDMETHODCALLTYPE GetDataInterface(IUnknown** dataInterface) noexcept override;

    const onnxruntime::Tensor* GetInterface() const { return nullptr; }
    onnxruntime::Tensor* GetInterface() { return nullptr; }

 private:
    // Lifetime is managed by the caller and guaranteed to outlive this class
    onnxruntime::Tensor* m_impl = nullptr;

    ComPtr<IWinmlExecutionProvider> m_winmlExecutionProvider;
    bool m_internalOperator = false;

    void* m_tensorData = nullptr;
    bool m_isDataInterface = false;

    ID3D12Resource* m_abiDataInterface;
};

class OnnxTensorWrapper : public WRL::Base<IMLOperatorTensor>, public Closable
{
 public:
    OnnxTensorWrapper() = default;

    OnnxTensorWrapper(onnx::TensorProto* impl, const onnxruntime::Path& modelPath);

    uint32_t STDMETHODCALLTYPE GetDimensionCount() const noexcept override;

    HRESULT STDMETHODCALLTYPE GetShape(
            uint32_t dimensionCount,
            uint32_t* dimensions) const noexcept override;

    MLOperatorTensorDataType STDMETHODCALLTYPE GetTensorDataType() const noexcept override;

    bool STDMETHODCALLTYPE IsCpuData() const noexcept override;

    bool STDMETHODCALLTYPE IsDataInterface() const noexcept override;

    void* STDMETHODCALLTYPE GetData() noexcept override;

    void STDMETHODCALLTYPE GetDataInterface(IUnknown** dataInterface) noexcept override;

    const onnxruntime::Tensor* GetInterface() const { return nullptr; }
    onnxruntime::Tensor* GetInterface() { return nullptr; }

 private:
    size_t m_tensorByteSize = 0;
    std::unique_ptr<std::byte[]> m_unpackedTensor;
    std::byte* m_dataPtr = nullptr;

    // Lifetime is managed by the caller and guaranteed to outlive this class
    onnx::TensorProto* m_impl = nullptr;
};

class OpKernelInfoWrapper : public OpNodeInfoWrapper<
    onnxruntime::ProtoHelperNodeContext,
    WRL::Base<
        Microsoft::WRL::ChainInterfaces<IMLOperatorKernelCreationContextNodeWrapperPrivate, IMLOperatorKernelCreationContextPrivate, IMLOperatorKernelCreationContext>,
        IMLOperatorTensorShapeDescription, IMLOperatorTensorShapeDescriptionPrivate, IMLOperatorAttributes1>,
    onnxruntime::null_type>
{
 public:
    OpKernelInfoWrapper(
        const onnxruntime::OpKernelInfo* kerneInfo,
        IUnknown* abiExecutionObject,
        const EdgeShapes* inputShapeOverrides,
        const EdgeShapes* inferredOutputShapes,
        bool allowInputShapeQuery,
        bool allowOutputShapeQuery,
        bool isInternalOperator,
        const AttributeMap* defaultAttributes,
        gsl::span<const uint32_t> requiredConstantCpuInputs,
        MLOperatorTensorGetter& constantInputGetter,
        const onnxruntime::OpKernelContext* kernelContext = nullptr
    );

    // HasTensorShapeDescription returns false if and only if the kernel is registered using
    // MLOperatorKernelOptions::AllowDynamicInputTensorSizes.    If this flag is specified and upstream
    // shapes are known when the kernel is created, HasTensorShapeDescription still returns false.
    bool STDMETHODCALLTYPE HasTensorShapeDescription() const noexcept override;
    HRESULT STDMETHODCALLTYPE GetTensorShapeDescription(IMLOperatorTensorShapeDescription** shapeInfo) const noexcept override;

    void STDMETHODCALLTYPE GetExecutionInterface(IUnknown** executionInterface) const noexcept override;

    // IMLOperatorTensorShapeDescription methods.
    HRESULT STDMETHODCALLTYPE GetOutputTensorDimensionCount(uint32_t inputIndex, uint32_t* dimensionCount) const noexcept override;
    bool STDMETHODCALLTYPE HasOutputShapeDescription() const noexcept override;
    HRESULT STDMETHODCALLTYPE GetOutputTensorShape(uint32_t inputIndex, uint32_t dimensionCount, uint32_t* dimensions) const noexcept override;

    bool STDMETHODCALLTYPE IsDmlGraphNode() const noexcept override
    {
        return false;
    }

    HRESULT STDMETHODCALLTYPE SetDmlOperator(
        _In_ const MLOperatorGraphDesc* operatorGraphDesc
        ) const noexcept override
    {
        return E_NOTIMPL;
    }

    // IMLOperatorKernelCreationContextNodeWrapperPrivate methods.

    uint32_t STDMETHODCALLTYPE GetUtf8NameBufferSizeInBytes() const noexcept override;
    HRESULT STDMETHODCALLTYPE GetUtf8Name(uint32_t bufferSizeInBytes, char* name) const noexcept override;

    uint32_t STDMETHODCALLTYPE GetWideNameBufferSizeInBytes() const noexcept override;
    HRESULT STDMETHODCALLTYPE GetWideName(uint32_t bufferSizeInBytes, wchar_t* name) const noexcept override;

    HRESULT STDMETHODCALLTYPE GetExecutionProvider(
        _Outptr_result_maybenull_ IUnknown** executionProvider
        ) const noexcept override
    {
        return m_winmlProvider.CopyTo(executionProvider);
    }

private:
    // For shape info, in addition to the info
    const EdgeShapes* m_inferredOutputShapes = nullptr;
    bool m_allowInputShapeQuery = false;
    bool m_allowOutputShapeQuery = false;

    bool m_internalOperator = false;
    ComPtr<IWinmlExecutionProvider> m_winmlProvider;

    const onnxruntime::OpKernelInfo* m_impl = nullptr;

    // The execution object returned through the ABI, which may vary according to kernel
    // registration options.
    ComPtr<IUnknown> m_abiExecutionObject;
};

// OpKernelInfo used for DML graph fusion.  This uses the ONNX graph structures instead of ORT OpKernelInfo.
class DmlGraphOpKernelInfoWrapper : public OpNodeInfoWrapper<
    onnxruntime::ProtoHelperNodeContext,
    WRL::Base<
        Microsoft::WRL::ChainInterfaces<IMLOperatorKernelCreationContextPrivate, IMLOperatorKernelCreationContext>,
        IMLOperatorTensorShapeDescription, IMLOperatorTensorShapeDescriptionPrivate, IMLOperatorAttributes1>,
    onnxruntime::null_type>
{
 public:
    DmlGraphOpKernelInfoWrapper(
        const onnxruntime::OpNodeProtoHelper<onnxruntime::ProtoHelperNodeContext> * protoHelper,
        const void* executionHandle,
        bool isInternalOperator,
        const EdgeShapes* inferredOutputShapes,
        const AttributeMap* defaultAttributes,
        DmlGraphNodeCreateInfo* graphNodeCreateInfo,
        gsl::span<const uint32_t> requiredConstantCpuInputs,
        MLOperatorTensorGetter& constantInputGetter
    );

    // HasTensorShapeDescription returns false if and only if the kernel is registered using
    // MLOperatorKernelOptions::AllowDynamicInputTensorSizes.  If this flag is specified and upstream
    // shapes are known when the kernel is created, HasTensorShapeDescription still returns false.
    bool STDMETHODCALLTYPE HasTensorShapeDescription() const noexcept override;
    HRESULT STDMETHODCALLTYPE GetTensorShapeDescription(IMLOperatorTensorShapeDescription** shapeInfo) const noexcept override;

    void STDMETHODCALLTYPE GetExecutionInterface(IUnknown** executionInterface) const noexcept override;

    // IMLOperatorTensorShapeDescription methods.
    HRESULT STDMETHODCALLTYPE GetOutputTensorDimensionCount(uint32_t inputIndex, uint32_t* dimensionCount) const noexcept override;
    bool STDMETHODCALLTYPE HasOutputShapeDescription() const noexcept override;
    HRESULT STDMETHODCALLTYPE GetOutputTensorShape(uint32_t inputIndex, uint32_t dimensionCount, uint32_t* dimensions) const noexcept override;

    bool STDMETHODCALLTYPE IsDmlGraphNode() const noexcept override;

    HRESULT STDMETHODCALLTYPE SetDmlOperator(
        _In_ const MLOperatorGraphDesc* operatorGraphDesc
    ) const noexcept override;

private:
    // For shape info, in addition to the info
    const EdgeShapes* m_inferredOutputShapes = nullptr;
    ComPtr<IWinmlExecutionProvider> m_winmlProvider;
    bool m_internalOperator = false;

    // The execution object returned through the ABI, which may vary according to kernel
    // registration options.
    ComPtr<IUnknown> m_abiExecutionObject;
    DmlGraphNodeCreateInfo* m_graphNodeCreateInfo = nullptr;
};

class OpKernelContextWrapper : public WRL::Base<IMLOperatorKernelContext, IMLOperatorKernelContextPrivate>, public Closable
{
 public:
    ~OpKernelContextWrapper();

    OpKernelContextWrapper(onnxruntime::OpKernelContext* context, const onnxruntime::IExecutionProvider* provider, bool isInternalOperator, const EdgeShapes* outputShapes);

    bool STDMETHODCALLTYPE IsSequenceInputTensor(uint32_t inputIndex) const noexcept override;
    HRESULT STDMETHODCALLTYPE GetSequenceInputInfo(uint32_t inputIndex, uint32_t* inputCount, MLOperatorTensorDataType* dataType) const noexcept override;
    HRESULT STDMETHODCALLTYPE GetSequenceInputTensor(uint32_t inputIndex, uint32_t sequenceIndex, IMLOperatorTensor** tensor) const noexcept override;

    HRESULT STDMETHODCALLTYPE PrepareSequenceOutput(
        uint32_t outputIndex,
        MLOperatorTensorDataType dataType) const noexcept override;

    HRESULT STDMETHODCALLTYPE GetSequenceOutputTensor(
        uint32_t outputIndex,
        uint32_t sequenceIndex,
        MLOperatorTensorDataType dataType,
        uint32_t dimensions,
        const uint32_t* dimensionSizes,
        bool gpuOutput,
        IMLOperatorTensor** tensor) const noexcept override;

    HRESULT STDMETHODCALLTYPE GetInputTensor(uint32_t inputIndex, IMLOperatorTensor** tensor) const noexcept override;

    HRESULT STDMETHODCALLTYPE GetOutputTensor(uint32_t outputIndex, IMLOperatorTensor** tensor) noexcept override;
    HRESULT STDMETHODCALLTYPE GetOutputTensor(uint32_t outputIndex, uint32_t dimensions, const uint32_t* dimensionSizes, IMLOperatorTensor** tensor) noexcept override;
<<<<<<< HEAD
    HRESULT STDMETHODCALLTYPE AllocateTemporaryData(size_t size, IUnknown** data) const;
=======

    HRESULT STDMETHODCALLTYPE AllocateTemporaryData(size_t size, IUnknown** data) const noexcept override;
    HRESULT STDMETHODCALLTYPE AllocateTemporaryData(size_t size, IUnknown** data, uint64_t* allocId) const;
>>>>>>> fd6ecc39

    void STDMETHODCALLTYPE GetExecutionInterface(IUnknown** executionInterface) const noexcept override;

    void Close() override;

    std::vector<IMLOperatorTensor*> GetInputTensors();
    std::vector<IMLOperatorTensor*> GetOutputTensors(const EdgeShapes& outputShapes);
    const Dml::D3D12BufferRegion& AllocateDefaultBuffer(uint64_t size);

 protected:
    void ClearTempAllocations();
    void TransitionResourcesForOperatorIfRequired(bool isBeforeOp);

    // Lifetime is managed by the caller and guaranteed to outlive this class
    onnxruntime::OpKernelContext* m_impl = nullptr;
    const EdgeShapes* m_outputShapes = nullptr;

    std::vector<std::vector<ComPtr<TensorWrapper>>> m_inputTensors;
    std::vector<std::vector<ComPtr<TensorWrapper>>> m_outputTensors;

    const onnxruntime::IExecutionProvider* m_provider = nullptr;
    ComPtr<IWinmlExecutionProvider> m_winmlProvider;
    bool m_internalOperator = false;

    // The execution object returned to the kernel may vary according to kernel execution options
    ComPtr<IUnknown> m_providerExecutionObject;
    ComPtr<IUnknown> m_abiExecutionObject;

    // Temporary allocations created by the kernel.  These will be freed to the allocator following
    // Compute being called on the kernel.  This list is used to maintain their lifetime.
    mutable std::vector<Dml::DmlBuffer> m_temporaryBuffers;
};

class AbiOpKernel : public onnxruntime::OpKernel
{
 public:
    AbiOpKernel(
        IMLOperatorKernelFactory* operatorFactory,
        const onnxruntime::OpKernelInfo& kerneInfo,
        bool requiresInputShapesAtCreation,
        bool requiresOutputShapesAtCreation,
        bool isInternalOperator,
        gsl::span<const uint32_t> requiredConstantCpuInputs,
        IMLOperatorShapeInferrer* shapeInferrer,
        const AttributeMap* defaultAttributes
    );

    onnxruntime::Status Compute(onnxruntime::OpKernelContext* context) const override;

 protected:
    bool RequiresLazyInitialization() const { return (m_operatorFactory != nullptr) && !m_lazyInitialized; };
    void SetLazyInitialized() const { m_lazyInitialized = true; };

    EdgeShapes GetInputShapes(onnxruntime::OpKernelContext* context) const;

    bool InputTensorShapesDefined() const;
    bool InputSizesInferencedFromSchema() const;
    void InferAndVerifyOutputSizes(gsl::span<const uint32_t> requiredConstantCpuInputs, MLOperatorTensorGetter& constantInputGetter, const EdgeShapes* inputShapes, EdgeShapes& outputShapes) const;
    bool m_requiresInputShapesAtCreation = false;
    bool m_requiresOutputShapesAtCreation = false;

    mutable Microsoft::WRL::ComPtr<IMLOperatorKernel> m_kernel;

    // This is null unless the kernel requires lazy initialization
    ComPtr<IMLOperatorKernelFactory> m_operatorFactory;
    mutable volatile bool m_lazyInitialized = false;

    ComPtr<IMLOperatorShapeInferrer> m_shapeInferrer;

    // Used to determine whether anything has changed since creation when shapes or
    // inputs treated as constant by the operator are not inferred / constant.
    mutable EdgeShapes m_inputShapesOfKernelInference;

    struct TensorContent
    {
        bool isValid;
        std::vector<uint32_t> shape;
        MLOperatorTensorDataType type;
        std::vector<std::byte> data;
    };

    mutable std::vector<std::variant<TensorContent, std::vector<TensorContent>>> m_constantInputTensorContentsOfKernel;

    mutable std::mutex m_mutex;
    mutable EdgeShapes m_inferredOutputShapes;

    ComPtr<IWinmlExecutionProvider> m_winmlProvider;
    bool m_internalOperator = false;
    std::vector<uint32_t> m_requiredConstantCpuInputs;

    // The execution object returned through the ABI may vary according to kernel
    // registration options.
    ComPtr<IUnknown> m_providerExecutionObject;
    ComPtr<IUnknown> m_abiExecutionObject;

    const AttributeMap* m_defaultAttributes = nullptr;

private:
    bool RequiredCpuInputChanged(const ComPtr<IMLOperatorTensor>& constantTensor, uint32_t index) const;
    bool RequiredCpuInputChanged(const std::vector<ComPtr<IMLOperatorTensor>>& constantTensorSequence, uint32_t index) const;
    void FillConstantInputs(const ComPtr<IMLOperatorTensor>& constantTensor, onnxruntime::OpKernelContext* context, uint32_t index) const;
    void FillConstantInputs(const std::vector<ComPtr<IMLOperatorTensor>>& constantTensor, onnxruntime::OpKernelContext* context, uint32_t index) const;
};

class MLSchemaInferenceContext final : public OpNodeInfoWrapper<
    onnx::InferenceContext,
    WRL::Base<
        Microsoft::WRL::ChainInterfaces<IMLOperatorShapeInferenceContextPrivate, IMLOperatorShapeInferenceContext>,
        IMLOperatorTypeInferenceContext, IMLOperatorAttributes, IMLOperatorAttributes1>,
    onnxruntime::null_type>
{
 public:
    MLSchemaInferenceContext() = delete;

    MLSchemaInferenceContext(
        onnxruntime::OpNodeProtoHelper<onnx::InferenceContext>* info,
        onnx::InferenceContext* ctx,
        gsl::span<const uint32_t> requiredConstantCpuInputs,
        MLOperatorTensorGetter& mLOperatorTensorGetter
    );

    static ComPtr<MLSchemaInferenceContext> Create(onnxruntime::OpNodeProtoHelper<onnx::InferenceContext>* info,
        onnx::InferenceContext* ctx,
        gsl::span<const uint32_t> requiredConstantCpuInputs);

    onnx::InferenceContext* GetContext() const
    {
        return m_context;
    }

    HRESULT STDMETHODCALLTYPE SetOutputEdgeDescription(uint32_t outputIndex, const MLOperatorEdgeDescription* edgeDesc) const noexcept override;
    HRESULT STDMETHODCALLTYPE SetOutputTensorShape(uint32_t outputIndex, uint32_t dimensionCount, const uint32_t* dimensions) noexcept override;

 private:
    onnx::InferenceContext* m_context = nullptr;
};

class MLKernelInferenceContext final : public OpNodeInfoWrapper<
    onnxruntime::ProtoHelperNodeContext,
    WRL::Base<Microsoft::WRL::ChainInterfaces<IMLOperatorShapeInferenceContextPrivate, IMLOperatorShapeInferenceContext>, IMLOperatorAttributes, IMLOperatorAttributes1>,
    onnxruntime::null_type>
{
 public:
    MLKernelInferenceContext() = delete;
    MLKernelInferenceContext(
        onnxruntime::OpNodeProtoHelper<onnxruntime::ProtoHelperNodeContext>* info,
        const EdgeShapes* inputShapesOverride,
        EdgeShapes& inferredOutputShapes,
        const AttributeMap* defaultAttributes,
        gsl::span<const uint32_t> requiredConstantCpuInputs,
        MLOperatorTensorGetter& constantInputGetter
        )
    :  OpNodeInfoWrapper(info, inputShapesOverride, defaultAttributes, requiredConstantCpuInputs, constantInputGetter),
        m_inferredOutputShapes(inferredOutputShapes)
    {
    }

    HRESULT STDMETHODCALLTYPE SetOutputTensorShape(uint32_t outputIndex, uint32_t dimensionCount, const uint32_t* dimensions) noexcept override;

 private:
    EdgeShapes& m_inferredOutputShapes;
};

void InferAndVerifyOutputSizes(
    const onnxruntime::Node& node,
    const AttributeMap* defaultAttributes,
    IMLOperatorShapeInferrer* shapeInferrer,
    gsl::span<const uint32_t> requiredConstantCpuInputs,
    MLOperatorTensorGetter& constantInputGetter,
    const EdgeShapes* inputShapes,
    EdgeShapes& outputShapes);

class MLSupportQueryContext final : public OpNodeInfoWrapper<
    onnxruntime::ProtoHelperNodeContext,
    WRL::Base<Microsoft::WRL::ChainInterfaces<IMLOperatorSupportQueryContextPrivate, IMLOperatorAttributes, IMLOperatorAttributes1>>,
    onnxruntime::null_type>
{
 public:
    MLSupportQueryContext() = delete;

    MLSupportQueryContext(
        onnxruntime::OpNodeProtoHelper<onnxruntime::ProtoHelperNodeContext>* info,
        const AttributeMap* defaultAttributes,
        MLOperatorTensorGetter& mLOperatorTensorGetter
    );

    static ComPtr<MLSupportQueryContext> Create(
        onnxruntime::OpNodeProtoHelper<onnxruntime::ProtoHelperNodeContext>* info,
        const AttributeMap* defaultAttributes
    );

    // TODO - ...
};

onnxruntime::MLDataType ToMLDataType(::MLOperatorEdgeType edgeType, ::MLOperatorTensorDataType type);
std::string ToTypeString(MLOperatorEdgeDescription desc);
onnx::AttributeProto_AttributeType ToProto(MLOperatorAttributeType type);

bool TryGetStaticInputShapes(const onnxruntime::Node& node, EdgeShapes& inputShapes);
bool TryGetStaticOutputShapes(const onnxruntime::Node& node, EdgeShapes& outputShapes);
bool ContainsEmptyDimensions(const EdgeShapes& shapes, gsl::span<const uint32_t> ignoredShapeIndices = gsl::span<const uint32_t>());

std::tuple<std::unique_ptr<std::byte[]>, size_t> UnpackTensor(const onnx::TensorProto& initializer, const onnxruntime::Path& modelPath);
}    // namespace Windows::AI::MachineLearning::Adapter<|MERGE_RESOLUTION|>--- conflicted
+++ resolved
@@ -500,13 +500,7 @@
 
     HRESULT STDMETHODCALLTYPE GetOutputTensor(uint32_t outputIndex, IMLOperatorTensor** tensor) noexcept override;
     HRESULT STDMETHODCALLTYPE GetOutputTensor(uint32_t outputIndex, uint32_t dimensions, const uint32_t* dimensionSizes, IMLOperatorTensor** tensor) noexcept override;
-<<<<<<< HEAD
-    HRESULT STDMETHODCALLTYPE AllocateTemporaryData(size_t size, IUnknown** data) const;
-=======
-
     HRESULT STDMETHODCALLTYPE AllocateTemporaryData(size_t size, IUnknown** data) const noexcept override;
-    HRESULT STDMETHODCALLTYPE AllocateTemporaryData(size_t size, IUnknown** data, uint64_t* allocId) const;
->>>>>>> fd6ecc39
 
     void STDMETHODCALLTYPE GetExecutionInterface(IUnknown** executionInterface) const noexcept override;
 
@@ -518,7 +512,9 @@
 
  protected:
     void ClearTempAllocations();
-    void TransitionResourcesForOperatorIfRequired(bool isBeforeOp);
+
+    // TODO (pavignol): Fix once we go back to a single resource
+    // void TransitionResourcesForOperatorIfRequired(bool isBeforeOp);
 
     // Lifetime is managed by the caller and guaranteed to outlive this class
     onnxruntime::OpKernelContext* m_impl = nullptr;
