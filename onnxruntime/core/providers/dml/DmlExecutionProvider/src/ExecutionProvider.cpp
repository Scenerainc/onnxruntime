--- conflicted
+++ resolved
@@ -73,24 +73,12 @@
         bool enableMetacommands,
         bool enableGraphCapture,
         bool enableSyncSpinning,
-<<<<<<< HEAD
-        bool disableMemoryArena) :
-            IExecutionProvider(onnxruntime::kDmlExecutionProvider, OrtDevice(OrtDevice::DML, OrtDevice::MemType::DEFAULT, 0))
-    {
-        D3D12_COMMAND_LIST_TYPE queueType = executionContext->GetCommandListTypeForQueue();
-        if (queueType != D3D12_COMMAND_LIST_TYPE_DIRECT && queueType != D3D12_COMMAND_LIST_TYPE_COMPUTE)
-        {
-            // DML requires either DIRECT or COMPUTE command queues.
-            ORT_THROW_HR(E_INVALIDARG);
-        }
-=======
         bool disableMemoryArena) : IExecutionProvider(onnxruntime::kDmlExecutionProvider, OrtDevice(OrtDevice::DML, OrtDevice::MemType::DEFAULT, 0)) {
       D3D12_COMMAND_LIST_TYPE queueType = executionContext->GetCommandListTypeForQueue();
       if (queueType != D3D12_COMMAND_LIST_TYPE_DIRECT && queueType != D3D12_COMMAND_LIST_TYPE_COMPUTE) {
         // DML requires either DIRECT or COMPUTE command queues.
         ORT_THROW_HR(E_INVALIDARG);
       }
->>>>>>> b11b9931
 
       ComPtr<ID3D12Device> device;
       GRAPHICS_THROW_IF_FAILED(dmlDevice->GetParentDevice(IID_GRAPHICS_PPV_ARGS(device.GetAddressOf())));
