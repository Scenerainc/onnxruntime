// Copyright (c) Microsoft Corporation. All rights reserved.
// Licensed under the MIT License.

#pragma once
#include "adapter/pch.h"

#include "winml_adapter_c_api.h"
#include "core/session/ort_apis.h"
#include "winml_adapter_apis.h"
#include "core/framework/error_code_helper.h"

#ifdef USE_DML
#include "core/session/abi_session_options_impl.h"
#include "core/providers/dml/dml_provider_factory.h"
#include "core/providers/dml/DmlExecutionProvider/inc/DmlExecutionProvider.h"
#include <windows.h>
#endif  // USE_DML

namespace winmla = Windows::AI::MachineLearning::Adapter;

#ifdef USE_DML

EXTERN_C IMAGE_DOS_HEADER __ImageBase;

static std::wstring CurrentModulePath() {
  WCHAR path[MAX_PATH];
  FAIL_FAST_IF(0 == GetModuleFileNameW((HINSTANCE)&__ImageBase, path, _countof(path)));

  WCHAR absolute_path[MAX_PATH];
  WCHAR* name;
  FAIL_FAST_IF(0 == GetFullPathNameW(path, _countof(path), absolute_path, &name));

  auto idx = std::distance(absolute_path, name);
  auto out_path = std::wstring(absolute_path);
  out_path.resize(idx);

  return out_path;
}

Microsoft::WRL::ComPtr<IDMLDevice> CreateDmlDevice(ID3D12Device* d3d12Device) {
  // Dynamically load DML to avoid WinML taking a static dependency on DirectML.dll
  auto directml_dll = CurrentModulePath() + L"DirectML.dll";
  wil::unique_hmodule dmlDll(LoadLibraryExW(directml_dll.c_str(), nullptr, 0));
  THROW_LAST_ERROR_IF(!dmlDll);

  auto dmlCreateDevice1Fn =
    reinterpret_cast<decltype(&DMLCreateDevice1)>(GetProcAddress(dmlDll.get(), "DMLCreateDevice1"));
  THROW_LAST_ERROR_IF(!dmlCreateDevice1Fn);

  DML_CREATE_DEVICE_FLAGS dmlFlags = DML_CREATE_DEVICE_FLAG_NONE;

  // Enable the DML debug layer in DEBUG builds, if the D3D12 debug layer is also enabled
#if _DEBUG
  Microsoft::WRL::ComPtr<ID3D12DebugDevice> d3d12DebugDevice;
  if (SUCCEEDED(d3d12Device->QueryInterface(IID_PPV_ARGS(&d3d12DebugDevice)))) {
    d3d12DebugDevice = nullptr;
    dmlFlags |= DML_CREATE_DEVICE_FLAG_DEBUG;
  }
#endif  // USE_DML

  Microsoft::WRL::ComPtr<IDMLDevice> dmlDevice;
  THROW_IF_FAILED(dmlCreateDevice1Fn(d3d12Device, dmlFlags, DML_FEATURE_LEVEL_2_0, IID_PPV_ARGS(&dmlDevice)));

  // Keep DirectML.dll loaded by leaking the handle. This is equivalent behavior to if we delay-loaded the DLL.
  dmlDll.release();

  return dmlDevice;
}

namespace onnxruntime {
void DmlConfigureProviderFactoryMetacommandsEnabled(IExecutionProviderFactory* factory, bool metacommandsEnabled);
}  // namespace onnxruntime

#endif  // USE_DML

ORT_API_STATUS_IMPL(
  winmla::OrtSessionOptionsAppendExecutionProviderEx_DML,
  _In_ OrtSessionOptions* options,
  _In_ ID3D12Device* d3d_device,
  _In_ ID3D12CommandQueue* queue,
  bool metacommands_enabled
) {
  API_IMPL_BEGIN
#ifdef USE_DML
  auto dml_device = CreateDmlDevice(d3d_device);
  if (auto status = OrtSessionOptionsAppendExecutionProviderEx_DML(options, dml_device.Get(), queue)) {
    return status;
  }
  auto factory = options->provider_factories.back().get();
<<<<<<< HEAD
  
=======

>>>>>>> 2ec1f94b
  onnxruntime::DmlConfigureProviderFactoryMetacommandsEnabled(factory, metacommands_enabled);
#endif  // USE_DML
  return nullptr;
  API_IMPL_END
}

ORT_API_STATUS_IMPL(winmla::DmlExecutionProviderFlushContext, _In_ OrtExecutionProvider* dml_provider) {
  API_IMPL_BEGIN
#ifdef USE_DML
  auto dml_provider_internal = reinterpret_cast<::onnxruntime::IExecutionProvider*>(dml_provider);
  Dml::FlushContext(dml_provider_internal);
#endif  // USE_DML
  return nullptr;
  API_IMPL_END
}

ORT_API_STATUS_IMPL(winmla::DmlExecutionProviderReleaseCompletedReferences, _In_ OrtExecutionProvider* dml_provider) {
  API_IMPL_BEGIN
#ifdef USE_DML
  auto dml_provider_internal = reinterpret_cast<::onnxruntime::IExecutionProvider*>(dml_provider);
  Dml::ReleaseCompletedReferences(dml_provider_internal);
#endif  // USE_DML
  return nullptr;
  API_IMPL_END
}

ORT_API_STATUS_IMPL(
  winmla::DmlCopyTensor, _In_ OrtExecutionProvider* dml_provider, _In_ OrtValue* src, _In_ OrtValue* dst
) {
  API_IMPL_BEGIN
#ifdef USE_DML
  auto dml_provider_internal = reinterpret_cast<::onnxruntime::IExecutionProvider*>(dml_provider);
  auto status = Dml::CopyTensor(
    dml_provider_internal, *(src->GetMutable<onnxruntime::Tensor>()), *(dst->GetMutable<onnxruntime::Tensor>())
  );
  if (!status.IsOK()) {
    return onnxruntime::ToOrtStatus(status);
  }
  return nullptr;
#else
  return OrtApis::CreateStatus(ORT_NOT_IMPLEMENTED, "Out of memory");
#endif  // USE_DML USE_DML
  API_IMPL_END
}<|MERGE_RESOLUTION|>--- conflicted
+++ resolved
@@ -87,11 +87,7 @@
     return status;
   }
   auto factory = options->provider_factories.back().get();
-<<<<<<< HEAD
-  
-=======
 
->>>>>>> 2ec1f94b
   onnxruntime::DmlConfigureProviderFactoryMetacommandsEnabled(factory, metacommands_enabled);
 #endif  // USE_DML
   return nullptr;
