// Copyright (c) Microsoft Corporation. All rights reserved.
// Licensed under the MIT License.

#include "core/graph/graph_utils.h"
#include "core/providers/cpu/cpu_execution_provider.h"
#include "orttraining/core/framework/module_gradient_graph_builder.h"
#include "orttraining/core/framework/gradient_graph_builder.h"
#include "orttraining/core/session/training_session.h"
#include "orttraining/core/optimizer/graph_transformer_utils.h"

namespace onnxruntime {
namespace training {

using namespace onnxruntime::common;

Status ModuleGradientGraphBuilder::Initialize(std::istream& model_istream,
                                              const ModuleGradientGraphBuilderConfiguration& config) {
  // Save the model and config.
  ONNX_NAMESPACE::ModelProto model_proto;
  ORT_RETURN_IF_ERROR(Model::Load(model_istream, &model_proto));
  ORT_RETURN_IF_ERROR(Model::Load(model_proto, model_, nullptr, *logger_));
  config_ = config;

  // Handle original model inputs, outputs and trainable initializers.
  // We need to move all the initializers to graph inputs and keep the order in config,
  // it's possible that the graph already has some initializers in graph inputs,
  // so we need to NOT assign these initializers to the user inputs list.
  Graph& graph = model_->MainGraph();
  std::unordered_set<std::string> initializer_names(config.initializer_names.begin(),
                                                    config.initializer_names.end());
  const std::vector<const NodeArg*>& graph_inputs = graph.GetInputsIncludingInitializers();
  for (auto& node_arg : graph_inputs) {
    if (initializer_names.find(node_arg->Name()) == initializer_names.end()) {
      training_graph_info_.user_input_names.emplace_back(node_arg->Name());
    }
  }

  const std::vector<const NodeArg*>& graph_outputs = graph.GetOutputs();
  for (auto& node_arg : graph_outputs) {
    training_graph_info_.user_output_names.emplace_back(node_arg->Name());
  }

  training_graph_info_.initializer_names_to_train.assign(config.initializer_names_to_train.begin(),
                                                         config.initializer_names_to_train.end());
  training_graph_info_.initializer_names.assign(config.initializer_names.begin(),
                                                config.initializer_names.end());

  std::vector<const NodeArg*> input_args;
  for (const auto& input_name : training_graph_info_.user_input_names) {
    input_args.emplace_back(graph.GetNodeArg(input_name));
  }

  // Remove all the initializers from the graph and move them to graph inputs.
  for (const auto& initializer_name : training_graph_info_.initializer_names) {
    const NodeArg* node_arg = graph.GetNodeArg(initializer_name);
    ORT_ENFORCE(node_arg != nullptr);
    input_args.emplace_back(node_arg);
    graph.RemoveInitializedTensor(initializer_name);
  }

  graph.SetInputs(input_args);
  return Status::OK();
}

// Build the gradient graphs from original graph.
// Since the input shapes may differ, and the graph optimizers (mainly constant folding) may fold this
// shape info to constants, the optimized graph (before gradient graph building) can not be shared.
// So each time we need to start from the beginning, i.e., 1) replace input shapes, 2) apply graph optimizers,
// 3) build gradient graph, and finally 4) adjust the graph inputs and outputs.
Status ModuleGradientGraphBuilder::Build(const std::vector<std::vector<int64_t>>* input_shapes_ptr) {
  // Make a copy of the original model.
  auto model_proto = model_->ToProto();
  ORT_RETURN_IF_ERROR(Model::Load(model_proto, gradient_model_, nullptr, *logger_));

  // Replace the user input shapes if input_shapes_ptr is not null_ptr.
  if (input_shapes_ptr) {
    SetConcreteInputShapes(*input_shapes_ptr);
  }

  // Build the gradient graph.
  ORT_RETURN_IF_ERROR(BuildGradientGraph());

  // Handle user outputs and output grads.
  HandleOutputsAndGrads();

  // Reorder outputs.
  ReorderOutputs();

  return Status::OK();
}

std::string ModuleGradientGraphBuilder::GetGradientModel() const {
  std::string model_str;
  if (!gradient_model_->ToProto().SerializeToString(&model_str)) {
    ORT_THROW("Fail to serialize gradient model to string.");
  }

  return model_str;
}

void ModuleGradientGraphBuilder::SetConcreteInputShapes(const std::vector<std::vector<int64_t>>& input_shapes) {
  ORT_ENFORCE(input_shapes.size() == training_graph_info_.user_input_names.size(),
              "The size of concrete input shapes and the size of user inputs does not match.");
  Graph& gradient_graph = gradient_model_->MainGraph();
  std::vector<const NodeArg*> input_args;
  size_t input_index = 0;
  for (const auto& input_name : training_graph_info_.user_input_names) {
    NodeArg* input_node_arg = gradient_graph.GetNodeArg(input_name);
    ONNX_NAMESPACE::TensorShapeProto new_shape;
    for (size_t i = 0; i < input_shapes[input_index].size(); i++) {
      new_shape.add_dim()->set_dim_value(input_shapes[input_index][i]);
    }

    input_node_arg->SetShape(new_shape);
    input_args.emplace_back(input_node_arg);
    input_index++;
  }

  // Move over all training initializer inputs. They already have the concrete shapes.
  const std::vector<const NodeArg*>& graph_inputs = gradient_graph.GetInputsIncludingInitializers();
  for (; input_index < graph_inputs.size(); input_index++) {
    input_args.emplace_back(graph_inputs[input_index]);
  }

  gradient_graph.SetInputs(input_args);
}

Status ModuleGradientGraphBuilder::BuildGradientGraph() {
  // Resolve original graph, register and apply transformers for pre-training.
  Graph& gradient_graph = gradient_model_->MainGraph();
  ORT_RETURN_IF_ERROR(gradient_graph.Resolve());

  const TrainingSession::TrainingConfiguration::GraphTransformerConfiguration graph_transformer_config{};
  GraphTransformerManager graph_transformation_mgr{2};
  std::unique_ptr<CPUExecutionProvider> cpu_execution_provider =
      onnxruntime::make_unique<CPUExecutionProvider>(CPUExecutionProviderInfo());

  std::unordered_set<std::string> x_node_arg_names;
  std::set_union(config_.initializer_names_to_train.begin(), config_.initializer_names_to_train.end(),
                 config_.input_names_require_grad.begin(), config_.input_names_require_grad.end(),
                 std::inserter(x_node_arg_names, x_node_arg_names.begin()));
  auto add_transformers = [&](TransformerLevel level) {
    auto transformers_to_register = transformer_utils::GeneratePreTrainingTransformers(
        level, x_node_arg_names, graph_transformer_config, *cpu_execution_provider);
    for (auto& entry : transformers_to_register) {
      graph_transformation_mgr.Register(std::move(entry), level);
    }
  };

  for (int i = static_cast<int>(TransformerLevel::Level1); i <= static_cast<int>(TransformerLevel::MaxLevel); i++) {
    TransformerLevel level = static_cast<TransformerLevel>(i);
    if (TransformerLevel::MaxLevel >= level) {
      add_transformers(level);
    }
  }

  for (int i = static_cast<int>(TransformerLevel::Level1); i <= static_cast<int>(TransformerLevel::MaxLevel); i++) {
    ORT_RETURN_IF_ERROR(
        graph_transformation_mgr.ApplyTransformers(gradient_graph, static_cast<TransformerLevel>(i), *logger_));
  }

  // Build gradient graph.
  GradientGraphConfiguration gradient_graph_config{};
  gradient_graph_config.use_invertible_layernorm_grad = config_.use_invertible_layernorm_grad;
  gradient_graph_config.set_gradients_as_graph_outputs = true;
  std::unordered_set<std::string> y_node_arg_names(training_graph_info_.user_output_names.begin(),
                                                   training_graph_info_.user_output_names.end());
  GradientGraphBuilder grad_graph_builder(&gradient_graph, y_node_arg_names, x_node_arg_names, "",
                                          gradient_graph_config, *logger_);

  const std::unordered_set<std::string>& non_differentiable_output_names = grad_graph_builder.GetNonDifferentiableYNodeArgNames();
  for (size_t i = 0; i < training_graph_info_.user_output_names.size(); ++i) {
    if (non_differentiable_output_names.count(training_graph_info_.user_output_names[i]) > 0) {
      training_graph_info_.output_grad_indices_non_differentiable.emplace_back(i);
    }
  }

  ORT_RETURN_IF_ERROR(grad_graph_builder.Build());
  return Status::OK();
}

void ModuleGradientGraphBuilder::HandleOutputsAndGrads() {
  Graph& gradient_graph = gradient_model_->MainGraph();
  GraphViewer gradient_graph_viewer(gradient_graph);
  const auto& gradient_node_topology_list = gradient_graph_viewer.GetNodesInTopologicalOrder();
  std::unordered_set<std::string> user_output_grad_names_set;
  for (const auto& name : training_graph_info_.user_output_names) {
    user_output_grad_names_set.insert(GradientBuilderBase::GradientName(name));
  }

  // If an output gradient is output of one of nodes, need to add this output to PT's output gradient.
  std::unordered_set<std::string> internal_output_grad_names;
  for (auto node_index : gradient_node_topology_list) {
    auto& node = *gradient_graph.GetNode(node_index);
    for (const auto& node_arg : node.OutputDefs()) {
      if (user_output_grad_names_set.find(node_arg->Name()) != user_output_grad_names_set.end()) {
        internal_output_grad_names.insert(node_arg->Name());
      }
    }
  }

  for (const auto& output_grad_name : internal_output_grad_names) {
    Node* producer_node = gradient_graph.GetMutableProducerNode(output_grad_name);
    int producer_node_arg_index = graph_utils::GetNodeOutputIndexFromOutputName(*producer_node, output_grad_name);
    const TypeProto* type_info = producer_node->MutableOutputDefs()[producer_node_arg_index]->TypeAsProto();
    auto& external_node_arg = gradient_graph.GetOrCreateNodeArg(
        gradient_graph.GenerateNodeArgName(GradientBuilderBase::ExternalOutputName(output_grad_name)), type_info);
    auto& output_node_arg = gradient_graph.GetOrCreateNodeArg(
        gradient_graph.GenerateNodeArgName(output_grad_name + "_add_output"), type_info);
    Node& add_node = gradient_graph.AddNode(
        output_grad_name + "_add", "Add", "",
        {&external_node_arg, producer_node->MutableOutputDefs()[producer_node_arg_index]}, {&output_node_arg});
    graph_utils::ReplaceDownstreamNodeInput(gradient_graph, *producer_node, producer_node_arg_index, add_node, 0);
  }

  NodeAttributes attributes{};

  // YieldOps non_differentiable_outputs attribute specifies the indices of outputs that are not differentiable
  const auto& non_differentiable_indices = training_graph_info_.output_grad_indices_non_differentiable;
  if (non_differentiable_indices.size() > 0) {
    ONNX_NAMESPACE::AttributeProto non_differentiable_outputs;
    const std::string non_differentiable_outputs_name = "non_differentiable_outputs";
    non_differentiable_outputs.set_name(non_differentiable_outputs_name);
    non_differentiable_outputs.set_type(ONNX_NAMESPACE::AttributeProto::INTS);
    for (auto index : non_differentiable_indices) {
      non_differentiable_outputs.add_ints(index);
    }
    attributes.insert({non_differentiable_outputs_name, non_differentiable_outputs});
  }

  // YieldOps full_shape_outputs attribute specifies the indices of outputs that must be full shape.
  // We need this info to set make TypeAndShapeInferenceFunction work properly.
  ONNX_NAMESPACE::AttributeProto full_shape_outputs;
  const std::string full_shape_outputs_name = "full_shape_outputs";
  full_shape_outputs.set_name(full_shape_outputs_name);
  full_shape_outputs.set_type(ONNX_NAMESPACE::AttributeProto::INTS);

  std::vector<NodeArg*> yield_input_node_args;
  std::vector<NodeArg*> yield_output_node_args;
  training_graph_info_.output_grad_indices_require_full_shape.clear();
  for (size_t i = 0; i < training_graph_info_.user_output_names.size(); i++) {
    std::string name = training_graph_info_.user_output_names[i];
    yield_input_node_args.emplace_back(gradient_graph.GetNodeArg(name));
    std::string grad_name = GradientBuilderBase::GradientName(name);
    if (internal_output_grad_names.find(grad_name) != internal_output_grad_names.end()) {
      grad_name = GradientBuilderBase::ExternalOutputName(grad_name);
    } else {
      // If output grad is the direct input of backward graph, we need to materialize it
      // to a all-0 tensor with same shape of output, otherwise, since it will be an input of
      // Add node, it's OK to use scalar-0 tensor to save memory.
      training_graph_info_.output_grad_indices_require_full_shape.emplace_back(i);
      full_shape_outputs.add_ints(static_cast<int64_t>(i));
    }

<<<<<<< HEAD
    yield_output_node_args.emplace_back(gradient_graph.GetNodeArg(grad_name));
    training_graph_info_.ort_yield_op_output_names.emplace_back(grad_name);
=======
    if (std::find(non_differentiable_indices.begin(), non_differentiable_indices.end(), i) != non_differentiable_indices.end()) {
      ;
    } else {
      yield_output_node_args.emplace_back(gradient_graph.GetNodeArg(grad_name));
    }
>>>>>>> b07e168a
  }
  attributes.insert({full_shape_outputs_name, full_shape_outputs});

  gradient_graph.AddNode("YieldOp", "YieldOp", "Yield Op", yield_input_node_args, yield_output_node_args, &attributes,
                         kMSDomain);
}

void ModuleGradientGraphBuilder::ReorderOutputs() {
  // Adjust gradient graph outputs by the following order:
  // 1. user input grads if required, with same order of user inputs,
  // 2. trainable initailizer grads, with same order of trainable initializers.
  Graph& gradient_graph = gradient_model_->MainGraph();
  const std::vector<const NodeArg*>& gradient_graph_outputs = gradient_graph.GetOutputs();
  std::unordered_map<std::string, const NodeArg*> gradient_output_arg_map;
  for (auto& node_arg : gradient_graph_outputs) {
    gradient_output_arg_map[node_arg->Name()] = node_arg;
  }

  std::unordered_set<std::string> user_input_require_grad_set(config_.input_names_require_grad.begin(),
                                                              config_.input_names_require_grad.end());

  std::vector<const NodeArg*> new_output_args;
  training_graph_info_.user_input_grad_names.clear();
  for (const auto& input_name : training_graph_info_.user_input_names) {
    if (user_input_require_grad_set.find(input_name) != user_input_require_grad_set.end()) {
      std::string input_gradient_name = GradientBuilderBase::GradientName(input_name);
      ORT_ENFORCE(gradient_output_arg_map.find(input_gradient_name) != gradient_output_arg_map.end(),
                  "Required user input grad is not found on gradient graph.");
      training_graph_info_.user_input_grad_names[input_name] = input_gradient_name;
      new_output_args.emplace_back(gradient_output_arg_map[input_gradient_name]);
    }
  }

  // Add initializer gradients to graph outputs.
  training_graph_info_.initializer_grad_names_to_train.clear();
  for (const auto& initializer_name : training_graph_info_.initializer_names_to_train) {
    std::string initializer_gradient_name = GradientBuilderBase::GradientName(initializer_name);
    ORT_ENFORCE(gradient_output_arg_map.find(initializer_gradient_name) != gradient_output_arg_map.end(),
                "Trainable initializer grad is not found on gradient graph.");
    training_graph_info_.initializer_grad_names_to_train.emplace_back(initializer_gradient_name);
    new_output_args.emplace_back(gradient_output_arg_map[initializer_gradient_name]);
  }

  gradient_graph.SetOutputs(new_output_args);
}

}  // namespace training
}  // namespace onnxruntime<|MERGE_RESOLUTION|>--- conflicted
+++ resolved
@@ -252,16 +252,10 @@
       full_shape_outputs.add_ints(static_cast<int64_t>(i));
     }
 
-<<<<<<< HEAD
-    yield_output_node_args.emplace_back(gradient_graph.GetNodeArg(grad_name));
-    training_graph_info_.ort_yield_op_output_names.emplace_back(grad_name);
-=======
-    if (std::find(non_differentiable_indices.begin(), non_differentiable_indices.end(), i) != non_differentiable_indices.end()) {
-      ;
-    } else {
+    if (std::find(non_differentiable_indices.begin(), non_differentiable_indices.end(), i) == non_differentiable_indices.end()) {
       yield_output_node_args.emplace_back(gradient_graph.GetNodeArg(grad_name));
-    }
->>>>>>> b07e168a
+      training_graph_info_.ort_yield_op_output_names.emplace_back(grad_name);
+    }
   }
   attributes.insert({full_shape_outputs_name, full_shape_outputs});
 
